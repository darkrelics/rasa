--- conflicted
+++ resolved
@@ -12,13 +12,6 @@
 
 - rule: Rule without condition
   steps:
-<<<<<<< HEAD
-  - active_loop: loop_q_form
-  - slot_was_set: requested_slot
-    value: some_slot
-  - ...
-=======
->>>>>>> d1273804
   - intent: explain
   - action: utter_explain_some_slot
   - action: loop_q_form
@@ -26,13 +19,6 @@
 
 - rule: Rule which explicitly waits for user input when finished
   steps:
-<<<<<<< HEAD
-  - active_loop: loop_q_form
-  - ...
-  - active_loop: null
-  - slot_was_set: null
-  - action: stop_q_form
-=======
   - intent: explain
   - action: utter_explain_some_slot
   wait_for_user_input: True
@@ -47,5 +33,4 @@
   conversation_start: True
   steps:
   - intent: explain
-  - action: utter_explain_some_slot
->>>>>>> d1273804
+  - action: utter_explain_some_slot