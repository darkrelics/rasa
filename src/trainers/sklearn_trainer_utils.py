--- conflicted
+++ resolved
@@ -1,10 +1,7 @@
 from rasa_nlu.classifiers.sklearn_intent_classifier import SklearnIntentClassifier
 
 
-<<<<<<< HEAD
 def train_intent_classifier(intent_examples, featurizer, max_num_threads, test_split_size=0.1, nlp=None):
-=======
-def train_intent_classifier(intent_examples, featurizer, max_num_threads, test_split_size=0.1):
     """Trains an intent classifier using sklearn.
 
     :param intent_examples: examples to train on
@@ -16,7 +13,7 @@
     :return: trained classifier
     :rtype: SklearnIntentClassifier
     """
->>>>>>> 206424b9
+
     intent_classifier = SklearnIntentClassifier(max_num_threads=max_num_threads)
     labels = [e["intent"] for e in intent_examples]
     sentences = [e["text"] for e in intent_examples]
@@ -24,11 +21,7 @@
     if len(set(labels)) < 2:
         raise Exception("Can not train an intent classifier. Need at least 2 different classes.")
     y = intent_classifier.transform_labels_str2num(labels)
-<<<<<<< HEAD
-    X = featurizer.create_bow_vecs(sentences, nlp)
-=======
-    X = featurizer.features_for_sentences(sentences)
->>>>>>> 206424b9
+    X = featurizer.features_for_sentences(sentences, nlp)
     intent_classifier.train(X, y, test_split_size)
 
     return intent_classifier