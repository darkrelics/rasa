import io
import logging
import os
import pickle
import typing
from tqdm import tqdm
from typing import Any, Dict, List, Optional, Text, Tuple

import numpy as np
import math
from scipy.sparse import issparse, find
from tensor2tensor.models.transformer import transformer_small, transformer_prepare_encoder, transformer_encoder
from tensor2tensor.layers import common_layers

from rasa_nlu.classifiers import INTENT_RANKING_LENGTH
from rasa_nlu.components import Component

logger = logging.getLogger(__name__)

if typing.TYPE_CHECKING:
    import tensorflow as tf
    from rasa_nlu.config import RasaNLUModelConfig
    from rasa_nlu.training_data import TrainingData
    from rasa_nlu.model import Metadata
    from rasa_nlu.training_data import Message

try:
    import tensorflow as tf
except ImportError:
    tf = None


class EmbeddingIntentClassifier(Component):
    """Intent classifier using supervised embeddings.

    The embedding intent classifier embeds user inputs
    and intent labels into the same space.
    Supervised embeddings are trained by maximizing similarity between them.
    It also provides rankings of the labels that did not "win".

    The embedding intent classifier needs to be preceded by
    a featurizer in the pipeline.
    This featurizer creates the features used for the embeddings.
    It is recommended to use ``intent_featurizer_count_vectors`` that
    can be optionally preceded by ``nlp_spacy`` and ``tokenizer_spacy``.

    Based on the starspace idea from: https://arxiv.org/abs/1709.03856.
    However, in this implementation the `mu` parameter is treated differently
    and additional hidden layers are added together with dropout.
    """

    name = "intent_classifier_tensorflow_embedding"

    provides = ["intent", "intent_ranking"]

    requires = ["text_features"]

    defaults = {
        # nn architecture
        # sizes of hidden layers before the embedding layer for input words
        # the number of hidden layers is thus equal to the length of this list
        "hidden_layers_sizes_a": [256, 128],
        # sizes of hidden layers before the embedding layer for intent labels
        # the number of hidden layers is thus equal to the length of this list
        "hidden_layers_sizes_b": [],

        "share_embedding": False,
        "bidirectional": False,
        "fused_lstm": False,
        "gpu_lstm": False,
        "transformer": False,
        "pos_encoding": "shifted_timing",  # {"shifted_timing", "timing", "emb"}
        "max_seq_length": 256,
        "num_heads": 4,

        # training parameters
        "layer_norm": True,
        # initial and final batch sizes - batch size will be
        # linearly increased for each epoch
        "batch_size": [64, 256],
        # number of epochs
        "epochs": 300,

        # embedding parameters
        # dimension size of embedding vectors
        "embed_dim": 20,
        # how similar the algorithm should try
        # to make embedding vectors for correct intent labels
        "mu_pos": 0.8,  # should be 0.0 < ... < 1.0 for 'cosine'
        # maximum negative similarity for incorrect intent labels
        "mu_neg": -0.4,  # should be -1.0 < ... < 1.0 for 'cosine'
        # the type of the similarity
        "similarity_type": 'cosine',  # string 'cosine' or 'inner'
        # the number of incorrect intents, the algorithm will minimize
        # their similarity to the input words during training
        "num_neg": 20,
        "use_neg_from_batch": False,
        "use_iou": False,
        # flag: if true, only minimize the maximum similarity for
        # incorrect intent labels
        "use_max_sim_neg": True,
        # set random seed to any int to get reproducible results
        # try to change to another int if you are not getting good results
        "random_seed": None,

        # regularization parameters
        # the scale of L2 regularization
        "C2": 0.002,
        # the scale of how critical the algorithm should be of minimizing the
        # maximum similarity between embeddings of different intent labels
        "C_emb": 0.8,
        # dropout rate for rnn
        "droprate": 0.2,

        # flag: if true, the algorithm will split the intent labels into tokens
        #       and use bag-of-words representations for them
        "intent_tokenization_flag": False,
        # delimiter string to split the intent labels
        "intent_split_symbol": '_',

        # visualization of accuracy
        # how often to calculate training accuracy
        "evaluate_every_num_epochs": 10,  # small values may hurt performance
        # how many examples to use for calculation of training accuracy
        "evaluate_on_num_examples": 1000  # large values may hurt performance
    }

    def __init__(self,
                 component_config: Optional[Dict[Text, Any]] = None,
                 inv_intent_dict: Optional[Dict[int, Text]] = None,
                 encoded_all_intents: Optional[np.ndarray] = None,
                 all_intents_embed_values: Optional[np.ndarray] = None,
                 session: Optional['tf.Session'] = None,
                 graph: Optional['tf.Graph'] = None,
                 message_placeholder: Optional['tf.Tensor'] = None,
                 intent_placeholder: Optional['tf.Tensor'] = None,
                 similarity_op: Optional['tf.Tensor'] = None,
                 all_intents_embed_in: Optional['tf.Tensor'] = None,
                 sim_all: Optional['tf.Tensor'] = None,
                 word_embed: Optional['tf.Tensor'] = None,
                 intent_embed: Optional['tf.Tensor'] = None
                 ) -> None:
        """Declare instant variables with default values"""

        self._check_tensorflow()
        super(EmbeddingIntentClassifier, self).__init__(component_config)

        self._load_params()

        # transform numbers to intents
        self.inv_intent_dict = inv_intent_dict
        # encode all intents with numbers
        self.encoded_all_intents = encoded_all_intents
        self.all_intents_embed_values = all_intents_embed_values
        self.iou = None

        # tf related instances
        self.session = session
        self.graph = graph
        self.a_in = message_placeholder
        self.b_in = intent_placeholder
        self.sim_op = similarity_op

        self.all_intents_embed_in = all_intents_embed_in
        self.sim_all = sim_all

        self.sequence = len(self.a_in.shape) == 3 if self.a_in is not None else None

        # persisted embeddings
        self.word_embed = word_embed
        self.intent_embed = intent_embed

        self.new_test_intent_dict = None

    # init helpers
    def _load_nn_architecture_params(self, config: Dict[Text, Any]) -> None:
        self.hidden_layer_sizes = {'a': config['hidden_layers_sizes_a'],
                                   'b': config['hidden_layers_sizes_b']}

        self.share_embedding = config['share_embedding']
        if self.share_embedding:
            if self.hidden_layer_sizes['a'] != self.hidden_layer_sizes['b']:
                raise ValueError("If embeddings are shared "
                                 "hidden_layer_sizes must coincide")

        self.bidirectional = config['bidirectional']
        self.fused_lstm = config['fused_lstm']
        self.gpu_lstm = config['gpu_lstm']
        self.transformer = config['transformer']
        if (self.gpu_lstm and self.fused_lstm) or (self.transformer and self.fused_lstm) or (self.gpu_lstm and self.transformer):
            raise ValueError("Either `gpu_lstm` or `fused_lstm` or `transformer` should be specified")
        if self.gpu_lstm or self.transformer:
            if any(self.hidden_layer_sizes['a'][0] != size
                   for size in self.hidden_layer_sizes['a']):
                raise ValueError("GPU training only supports identical sizes among layers a")
            if any(self.hidden_layer_sizes['b'][0] != size
                   for size in self.hidden_layer_sizes['b']):
                raise ValueError("GPU training only supports identical sizes among layers b")

        self.pos_encoding = config['pos_encoding']
        self.max_seq_length = config['max_seq_length']
        self.num_heads = config['num_heads']

        self.batch_size = config['batch_size']
        self.epochs = config['epochs']

    def _load_embedding_params(self, config: Dict[Text, Any]) -> None:
        self.layer_norm = config['layer_norm']
        self.embed_dim = config['embed_dim']
        self.mu_pos = config['mu_pos']
        self.mu_neg = config['mu_neg']
        self.similarity_type = config['similarity_type']
        self.num_neg = config['num_neg']
        self.use_neg_from_batch = config['use_neg_from_batch']
        self.use_iou = config['use_iou']
        self.use_max_sim_neg = config['use_max_sim_neg']
        self.random_seed = self.component_config['random_seed']

    def _load_regularization_params(self, config: Dict[Text, Any]) -> None:
        self.C2 = config['C2']
        self.C_emb = config['C_emb']
        self.droprate = config['droprate']

    def _load_flag_if_tokenize_intents(self, config: Dict[Text, Any]) -> None:
        self.intent_tokenization_flag = config['intent_tokenization_flag']
        self.intent_split_symbol = config['intent_split_symbol']
        if self.intent_tokenization_flag and not self.intent_split_symbol:
            logger.warning("intent_split_symbol was not specified, "
                           "so intent tokenization will be ignored")
            self.intent_tokenization_flag = False

    def _load_visual_params(self, config: Dict[Text, Any]) -> None:
        self.evaluate_every_num_epochs = config['evaluate_every_num_epochs']
        if self.evaluate_every_num_epochs < 1:
            self.evaluate_every_num_epochs = self.epochs

        self.evaluate_on_num_examples = config['evaluate_on_num_examples']

    def _load_params(self) -> None:

        self._load_nn_architecture_params(self.component_config)
        self._load_embedding_params(self.component_config)
        self._load_regularization_params(self.component_config)
        self._load_flag_if_tokenize_intents(self.component_config)
        self._load_visual_params(self.component_config)

    # package safety checks
    @classmethod
    def required_packages(cls) -> List[Text]:
        return ["tensorflow"]

    @staticmethod
    def _check_tensorflow():
        if tf is None:
            raise ImportError(
                'Failed to import `tensorflow`. '
                'Please install `tensorflow`. '
                'For example with `pip install tensorflow`.')

    # training data helpers:
    @staticmethod
    def _create_intent_dict(training_data: 'TrainingData') -> Dict[Text, int]:
        """Create intent dictionary"""

        distinct_intents = set([example.get("intent")
                                for example in training_data.intent_examples])
        return {intent: idx
                for idx, intent in enumerate(sorted(distinct_intents))}

    @staticmethod
    def _find_example_for_intent(intent, examples):
        for ex in examples:
            if ex.get("intent") == intent:
                return ex

    def _create_encoded_intents(self,
                                intent_dict: Dict[Text, int],
                                training_data: 'TrainingData') -> np.ndarray:
        """Create matrix with intents encoded in rows as bag of words.

        If intent_tokenization_flag is off, returns identity matrix.
        """

        if self.intent_tokenization_flag:
            encoded_all_intents = []

            for key, idx in intent_dict.items():
                encoded_all_intents.insert(
                    idx,
                    self._find_example_for_intent(
                        key,
                        training_data.intent_examples
                    ).get("intent_features")
                )

            return np.array(encoded_all_intents)
        else:
            return np.eye(len(intent_dict))

    def _create_iou_for_intents(self):
        import collections
        iou = []
        for intent_i in self.encoded_all_intents:
            # ignore number of counts
            if issparse(intent_i):
                unique_i = find(intent_i)[1]
            else:
                unique_i = np.nonzero(intent_i.clip(min=0))[-1]

            iou_i = []
            for intent_j in self.encoded_all_intents:
                if issparse(intent_j):
                    unique_j = find(intent_j)[1]
                else:
                    unique_j = np.nonzero(intent_j.clip(min=0))[-1]

                merged_ij = np.concatenate((unique_i, unique_j), axis=0)

                unique_ij = float(len(list(set(merged_ij))))
                overlap_ij = float(len([item for item, count in collections.Counter(merged_ij).items() if count > 1]))

                iou_i.append(overlap_ij / unique_ij)

            iou.append(iou_i)

        return np.array(iou)

    def calculate_iou(self, pos, neg_samples):
        import collections
        new_negs = []
        # print(pos.shape)
        if issparse(pos):
            unique_j = find(pos)[1]
        else:
            unique_j = np.nonzero(pos.clip(min=0))[-1]
        for intent_i in neg_samples:
            og_intent = intent_i
            # ignore number of counts
            # print(type(intent_i))
            if isinstance(intent_i, np.int64):
                intent_i = self.encoded_all_intents[intent_i]
                # print(intent_i.shape)
            if issparse(intent_i):
                unique_i = find(intent_i)[1]
            else:
                unique_i = np.nonzero(intent_i.clip(min=0))[-1]

            merged_ij = np.concatenate((unique_i, unique_j), axis=0)

            unique_ij = float(len(list(set(merged_ij))))
            overlap_ij = float(len([item for item, count in collections.Counter(merged_ij).items() if count > 1]))

            iou_i = (overlap_ij / unique_ij)
            # print(iou_i)
            if iou_i < 0.34:
                new_negs.append(og_intent)

        return new_negs

    # noinspection PyPep8Naming
    def _create_all_Y(self, size: int) -> np.ndarray:
        """Stack encoded_all_intents on top of each other

        to create candidates for training examples and
        to calculate training accuracy
        """

        return np.stack([self._toarray(self.encoded_all_intents)] * size)

    # noinspection PyPep8Naming
    def _prepare_data_for_training(
        self,
        training_data: 'TrainingData',
        intent_dict: Dict[Text, int]
    ) -> Tuple[np.ndarray, np.ndarray, np.ndarray]:
        """Prepare data for training"""

        X = np.stack([e.get("text_features")
                      for e in training_data.intent_examples])

        intents_for_X = np.array([intent_dict[e.get("intent")]
                                  for e in training_data.intent_examples])

        if self.intent_tokenization_flag:
            Y = np.stack([e.get("intent_features")
                          for e in training_data.intent_examples])
        else:
            Y = np.stack([self.encoded_all_intents[intent_idx]
                          for intent_idx in intents_for_X])

        return X, Y, intents_for_X

    # tf helpers:
    def _create_tf_embed_nn(self, x_in: 'tf.Tensor', is_training: 'tf.Tensor',
                            layer_sizes: List[int], name: Text) -> 'tf.Tensor':
        """Create nn with hidden layers and name"""

        reg = tf.contrib.layers.l2_regularizer(self.C2)
        x = x_in
        for i, layer_size in enumerate(layer_sizes):
            x = tf.layers.dense(inputs=x,
                                units=layer_size,
                                activation=tf.nn.relu,
                                kernel_regularizer=reg,
                                name='hidden_layer_{}_{}'.format(name, i),
                                reuse=tf.AUTO_REUSE)
            x = tf.layers.dropout(x, rate=self.droprate, training=is_training)

        x = tf.layers.dense(inputs=x,
                            units=self.embed_dim,
                            kernel_regularizer=reg,
                            name='embed_layer_{}'.format(name),
                            reuse=tf.AUTO_REUSE)
        return x

    def _create_rnn_cell(self,
                         is_training: 'tf.Tensor',
                         rnn_size: int,
                         real_length) -> 'tf.contrib.rnn.RNNCell':
        """Create one rnn cell."""

        # chrono initialization for forget bias
        # assuming that characteristic time is max dialogue length
        # left border that initializes forget gate close to 0
        bias_0 = -1.0
        characteristic_time = tf.reduce_mean(tf.cast(real_length, tf.float32))
        # right border that initializes forget gate close to 1
        bias_1 = tf.log(characteristic_time - 1.)
        fbias = (bias_1 - bias_0) * np.random.random(rnn_size) + bias_0

        keep_prob = 1.0 - (self.droprate *
                           tf.cast(is_training, tf.float32))

        return ChronoBiasLayerNormBasicLSTMCell(
            num_units=rnn_size,
            layer_norm=self.layer_norm,
            forget_bias=fbias,
            input_bias=-fbias,
            dropout_keep_prob=keep_prob,
            reuse=tf.AUTO_REUSE
        )

    @staticmethod
    def _get_shifted_timing_signal_1d(length,
                                      channels,
                                      min_timescale=1.0,
                                      max_timescale=1.0e4,
                                      start_index=0):
        """See `tensor2tensor.layers.common_attention.get_timing_signal_1d

        adds random phase shift to timing embeddings to break symmetry
        """

        position = tf.to_float(tf.range(length) + start_index)
        num_timescales = channels // 2
        log_timescale_increment = (
                math.log(float(max_timescale) / float(min_timescale)) /
                tf.maximum(tf.to_float(num_timescales) - 1, 1))
        inv_timescales = min_timescale * tf.exp(
            tf.to_float(tf.range(num_timescales)) * -log_timescale_increment)
        scaled_time = tf.expand_dims(position, 1) * tf.expand_dims(inv_timescales, 0) + np.random.rand()
        signal = tf.concat([tf.sin(scaled_time), tf.cos(scaled_time)], axis=1)
        signal = tf.pad(signal, [[0, 0], [0, tf.mod(channels, 2)]])
        signal = tf.reshape(signal, [1, length, channels])
        return signal

    def _create_tf_rnn_embed(self, x_in: 'tf.Tensor', is_training: 'tf.Tensor',
                             layer_sizes: List[int], name: Text) -> 'tf.Tensor':
        """Create rnn for dialogue level embedding."""

        reg = tf.contrib.layers.l2_regularizer(self.C2)
        # mask different length sequences
        # if there is at least one `-1` it should be masked
        mask = tf.sign(tf.reduce_max(x_in, -1) + 1)
        last = tf.expand_dims(mask * tf.cumprod(1 - mask, axis=1, exclusive=True, reverse=True), -1)
        real_length = tf.cast(tf.reduce_sum(mask, 1), tf.int32)

        x = tf.nn.relu(x_in)

        if self.fused_lstm:
            last = tf.expand_dims(mask * tf.cumprod(1 - mask, axis=1, exclusive=True, reverse=True), -1)
            x = tf.transpose(x, [1, 0, 2])

            for i, layer_size in enumerate(layer_sizes):
                if self.bidirectional:
                    cell_fw = tf.contrib.rnn.LSTMBlockFusedCell(layer_size,
                                                                reuse=tf.AUTO_REUSE,
                                                                name='rnn_fw_encoder_{}_{}'.format(name, i))
                    x_fw, _ = cell_fw(x, dtype=tf.float32)

                    cell_bw = tf.contrib.rnn.LSTMBlockFusedCell(layer_size,
                                                                reuse=tf.AUTO_REUSE,
                                                                name='rnn_bw_encoder_{}_{}'.format(name, i))
                    x_bw, _ = cell_bw(tf.reverse_sequence(x, real_length, seq_axis=0, batch_axis=1), dtype=tf.float32)

                    x = tf.concat([x_fw, x_bw], -1)

                else:
                    cell = tf.contrib.rnn.LSTMBlockFusedCell(layer_size,
                                                             reuse=tf.AUTO_REUSE,
                                                             name='rnn_encoder_{}_{}'.format(name, i))
                    x, _ = cell(x, dtype=tf.float32)

            x = tf.transpose(x, [1, 0, 2])
            x = tf.reduce_sum(x * last, 1)

        elif self.gpu_lstm:
            # only trains and predicts on gpu_lstm
            x = tf.transpose(x, [1, 0, 2])

            if self.bidirectional:
                direction = 'bidirectional'
            else:
                direction = 'unidirectional'

            cell = tf.contrib.cudnn_rnn.CudnnLSTM(len(layer_sizes),
                                                  layer_sizes[0],
                                                  direction=direction,
                                                  name='rnn_encoder_{}'.format(name))

            x, _ = cell(x, training=True)
            # TODO prediction should be done according to a guide:
            #  https://gist.github.com/melgor/41e7d9367410b71dfddc33db34cba85f
            #  https://github.com/tensorflow/tensorflow/blob/r1.12/tensorflow/contrib/cudnn_rnn/python/layers/cudnn_rnn.py

            x = tf.transpose(x, [1, 0, 2])
            x = tf.reduce_sum(x * last, 1)

        elif self.transformer:
            hparams = transformer_small()

            hparams.num_hidden_layers = len(layer_sizes)
            hparams.hidden_size = layer_sizes[0]
            # it seems to be factor of 4 for transformer architectures in t2t
            hparams.filter_size = layer_sizes[0] * 4
            hparams.num_heads = self.num_heads
            # hparams.relu_dropout = self.droprate
            hparams.pos = self.pos_encoding
            hparams.max_length = self.max_seq_length
            if not self.bidirectional:
                hparams.unidirectional_encoder = True

            # When not in training mode, set all forms of dropout to zero.
            for key, value in hparams.values().items():
                if key.endswith("dropout") or key == "label_smoothing":
                    setattr(hparams, key, value * tf.cast(is_training, tf.float32))

            x = tf.layers.dense(inputs=x,
                                units=hparams.hidden_size,
                                use_bias=False,
                                kernel_initializer=tf.random_normal_initializer(0.0, hparams.hidden_size**-0.5),
                                kernel_regularizer=reg,
                                name='transformer_embed_layer_{}'.format(name),
                                reuse=tf.AUTO_REUSE)
            x = tf.nn.dropout(x, rate=hparams.layer_prepostprocess_dropout)

            if hparams.multiply_embedding_mode == "sqrt_depth":
                x *= hparams.hidden_size**0.5

            x *= tf.expand_dims(mask, -1)

            with tf.variable_scope('transformer_{}'.format(name), reuse=tf.AUTO_REUSE):
                (x,
                 self_attention_bias,
                 encoder_decoder_attention_bias
                 ) = transformer_prepare_encoder(x, None, hparams)

                if hparams.pos == 'shifted_timing':
                    length = common_layers.shape_list(x)[1]
                    channels = common_layers.shape_list(x)[2]
                    signal = self._get_shifted_timing_signal_1d(length, channels)
                    x += common_layers.cast_like(signal, x)

                x *= tf.expand_dims(mask, -1)

                x = tf.nn.dropout(x, rate=hparams.layer_prepostprocess_dropout)

                attn_bias_for_padding = None
                # Otherwise the encoder will just use encoder_self_attention_bias.
                if hparams.unidirectional_encoder:
                    attn_bias_for_padding = encoder_decoder_attention_bias

                x = transformer_encoder(
                    x,
                    self_attention_bias,
                    hparams,
                    nonpadding=mask,
                    attn_bias_for_padding=attn_bias_for_padding)

            # x = tf.reduce_sum(x * last, 1)
            x = tf.reduce_mean(x, 1)

        else:
            for i, layer_size in enumerate(layer_sizes):
                if self.bidirectional:
                    cell_fw = self._create_rnn_cell(is_training, layer_size, real_length)
                    cell_bw = self._create_rnn_cell(is_training, layer_size, real_length)

                    x, _ = tf.nn.bidirectional_dynamic_rnn(
                        cell_fw, cell_bw, x,
                        dtype=tf.float32,
                        sequence_length=real_length,
                        scope='rnn_encoder_{}_{}'.format(name, i)
                    )
                    x = tf.concat(x, 2)

                else:
                    cell = self._create_rnn_cell(is_training, layer_size, real_length)

                    x, _ = tf.nn.dynamic_rnn(
                        cell, x,
                        dtype=tf.float32,
                        sequence_length=real_length,
                        scope='rnn_encoder_{}_{}'.format(name, i)
                    )

            x = tf.reduce_sum(x * last, 1)

        return tf.layers.dense(inputs=x,
                               units=self.embed_dim,
                               kernel_regularizer=reg,
                               name='embed_layer_{}'.format(name),
                               reuse=tf.AUTO_REUSE)

    def _create_tf_embed_a(self,
                           a_in: 'tf.Tensor',
                           is_training: 'tf.Tensor',
                           ) -> 'tf.Tensor':
        """Create tf graph for training"""

        if len(a_in.shape) == 2:
            emb_a = self._create_tf_embed_nn(a_in, is_training,
                                             self.hidden_layer_sizes['a'],
                                             name='a_and_b' if self.share_embedding else 'a')
        else:
            emb_a = self._create_tf_rnn_embed(a_in, is_training,
                                              self.hidden_layer_sizes['a'],
                                              name='a_and_b' if self.share_embedding else 'a')

        return emb_a

    def _create_tf_embed_b(self,
                           b_in: 'tf.Tensor',
                           is_training: 'tf.Tensor',
                           ) -> 'tf.Tensor':
        """Create tf graph for training"""

        if len(b_in.shape) == 3:
            emb_b = self._create_tf_embed_nn(b_in, is_training,
                                             self.hidden_layer_sizes['b'],
                                             name='a_and_b' if self.share_embedding else 'b')

        else:
            # reshape b_in
            shape = tf.shape(b_in)
            b_in = tf.reshape(b_in, [-1, shape[-2], b_in.shape[-1]])
            emb_b = self._create_tf_rnn_embed(b_in, is_training,
                                              self.hidden_layer_sizes['b'],
                                              name='a_and_b' if self.share_embedding else 'b')
            # reshape back
            emb_b = tf.reshape(emb_b, [shape[0], shape[1], self.embed_dim])

        return emb_b

    @staticmethod
    def _tile_tf_embed_b(emb_b,
                         is_training: 'tf.Tensor',
                         negs_in,
                         ) -> 'tf.Tensor':

        all_b = emb_b[tf.newaxis, :, 0, :]
        all_b = tf.tile(all_b, [tf.shape(emb_b)[0], 1, 1])

        def sample_neg_b():
            neg_b = tf.matmul(negs_in, all_b)
            return tf.concat([emb_b, neg_b], 1)

        emb_b = tf.cond(is_training, sample_neg_b, lambda: all_b)

        return emb_b

    def _tf_sim(self,
                a: 'tf.Tensor',
                b: 'tf.Tensor') -> Tuple['tf.Tensor', 'tf.Tensor']:
        """Define similarity

        in two cases:
            sim: between embedded words and embedded intent labels
            sim_emb: between individual embedded intent labels only
        """

        if self.similarity_type == 'cosine':
            # normalize embedding vectors for cosine similarity
            a = tf.nn.l2_normalize(a, -1)
            b = tf.nn.l2_normalize(b, -1)

        if self.similarity_type in {'cosine', 'inner'}:
            sim = tf.reduce_sum(tf.expand_dims(a, 1) * b, -1)
            sim_emb = tf.reduce_sum(b[:, 0:1, :] * b[:, 1:, :], -1)

            return sim, sim_emb

        else:
            raise ValueError("Wrong similarity type {}, "
                             "should be 'cosine' or 'inner'"
                             "".format(self.similarity_type))

    def _tf_loss(self, sim: 'tf.Tensor', sim_emb: 'tf.Tensor') -> 'tf.Tensor':
        """Define loss"""

        # loss for maximizing similarity with correct action
        loss = tf.maximum(0., self.mu_pos - sim[:, 0])

        if self.use_max_sim_neg:
            # minimize only maximum similarity over incorrect actions
            max_sim_neg = tf.reduce_max(sim[:, 1:], -1)
            loss += tf.maximum(0., self.mu_neg + max_sim_neg)
        else:
            # minimize all similarities with incorrect actions
            max_margin = tf.maximum(0., self.mu_neg + sim[:, 1:])
            loss += tf.reduce_sum(max_margin, -1)

        # penalize max similarity between intent embeddings
        max_sim_emb = tf.maximum(0., tf.reduce_max(sim_emb, -1))
        loss += max_sim_emb * self.C_emb

        # average the loss over the batch and add regularization losses
        loss = (tf.reduce_mean(loss) + tf.losses.get_regularization_loss())
        return loss

    # training helpers:
    def _create_batch_b(self, batch_pos_b: np.ndarray,
                        intent_ids: np.ndarray) -> np.ndarray:
        """Create batch of intents.

        Where the first is correct intent
        and the rest are wrong intents sampled randomly
        """
        # print('new intent')
        batch_pos_b = np.expand_dims(batch_pos_b, axis=1)

        # sample negatives
        if len(batch_pos_b.shape) == 3:
            batch_neg_b = np.zeros((batch_pos_b.shape[0], self.num_neg,
                                    batch_pos_b.shape[-1]))
        else:
            batch_neg_b = np.zeros((batch_pos_b.shape[0], self.num_neg,
                                    batch_pos_b.shape[-2], batch_pos_b.shape[-1]))

        for b in range(batch_pos_b.shape[0]):
            # create negative indexes out of possible ones
            # except for correct index of b
            negative_indexes = [i for i in
                                range(self.encoded_all_intents.shape[0])
                                if i != intent_ids[b]]

            negs = np.random.choice(negative_indexes, size=self.num_neg)

            if self.use_iou:
                while True:
                    negs = self.calculate_iou(batch_pos_b[b], negs)
                    len_negs = len(negs)
                    if len_negs < self.num_neg:
                        negs = np.append(negs, np.random.choice(negative_indexes, size=self.num_neg - len_negs))
            actual_vecs = self.encoded_all_intents[negs]
            batch_neg_b[b] = self._toarray(actual_vecs)

        return np.concatenate([batch_pos_b, batch_neg_b], 1)

    def _negs_from_batch(self, batch_pos_b: np.ndarray,
                         intent_ids: np.ndarray) -> np.ndarray:
        """Find incorrect intents in the batch."""
        negs = []
        for b in range(batch_pos_b.shape[0]):
            # create negative indexes out of possible ones
            # except for correct index of b
            negative_indexes = [i for i in
                                range(batch_pos_b.shape[0])
                                if not np.array_equal(batch_pos_b[i], batch_pos_b[b])]

            negs_ids = np.random.choice(negative_indexes, size=self.num_neg)

            if self.use_iou:
                while True:
                    negs_ids = self.calculate_iou(batch_pos_b[b], negs_ids)
                    len_negs_ids = len(negs_ids)
                    if len_negs_ids < self.num_neg:
                        negs_ids = np.append(negs_ids, np.random.choice(negative_indexes, size=self.num_neg-len_negs_ids))
                    else:
                        break
            negs.append(np.eye(batch_pos_b.shape[0])[negs_ids])
        return np.array(negs)

    def _linearly_increasing_batch_size(self, epoch: int) -> int:
        """Linearly increase batch size with every epoch.

        The idea comes from https://arxiv.org/abs/1711.00489
        """

        if not isinstance(self.batch_size, list):
            return int(self.batch_size)

        if self.epochs > 1:
            batch_size = int(self.batch_size[0] +
                             epoch * (self.batch_size[1] -
                                      self.batch_size[0]) / (self.epochs - 1))

            return batch_size if batch_size % 2 == 0 else batch_size + 1

        else:
            return int(self.batch_size[0])

    def _toarray(self, array_of_sparse):
        if issparse(array_of_sparse):
            return array_of_sparse.toarray()
        elif issparse(array_of_sparse[0]):
            if not self.sequence:
                return np.array([x.toarray() for x in array_of_sparse]).squeeze()
            else:
                seq_len = max([x.shape[0] for x in array_of_sparse])
                X = np.ones([len(array_of_sparse), seq_len, array_of_sparse[0].shape[-1]], dtype=np.int32) * -1
                for i, x in enumerate(array_of_sparse):
                    X[i, :x.shape[0], :] = x.toarray()

                return X
        else:
            return array_of_sparse

    # noinspection PyPep8Naming
    def _train_tf(self,
                  X: np.ndarray,
                  Y: np.ndarray,
                  intents_for_X: np.ndarray,
                  negs_in,
                  loss: 'tf.Tensor',
                  is_training: 'tf.Tensor',
                  train_op: 'tf.Tensor'
                  ) -> None:
        """Train tf graph"""

        self.session.run(tf.global_variables_initializer())

        if self.evaluate_on_num_examples:
            logger.info("Accuracy is updated every {} epochs"
                        "".format(self.evaluate_every_num_epochs))

        pbar = tqdm(range(self.epochs), desc="Epochs")
        train_acc = 0
        last_loss = 0
        for ep in pbar:
            indices = np.random.permutation(len(X))

            batch_size = self._linearly_increasing_batch_size(ep)
            batches_per_epoch = (len(X) // batch_size +
                                 int(len(X) % batch_size > 0))

            ep_loss = 0
            for i in range(batches_per_epoch):
                end_idx = (i + 1) * batch_size
                start_idx = i * batch_size

                batch_a = X[indices[start_idx:end_idx]]
                if batch_a.shape[0] % 2 != 0:
                    start_idx -= 1
                batch_a = self._toarray(X[indices[start_idx:end_idx]])

                batch_pos_b = self._toarray(Y[indices[start_idx:end_idx]])
                intents_for_b = self._toarray(intents_for_X[indices[start_idx:end_idx]])
                # add negatives
                if self.use_neg_from_batch:
                    negs = self._negs_from_batch(batch_pos_b, intents_for_b)
                    batch_b = np.expand_dims(batch_pos_b, axis=1)
                    sess_out = self.session.run(
                        {'loss': loss, 'train_op': train_op},
                        feed_dict={self.a_in: batch_a,
                                   self.b_in: batch_b,
                                   negs_in: negs,
                                   is_training: True}
                    )

                else:
                    batch_b = self._create_batch_b(batch_pos_b, intents_for_b)

                    sess_out = self.session.run(
                        {'loss': loss, 'train_op': train_op},
                        feed_dict={self.a_in: batch_a,
                                   self.b_in: batch_b,
                                   is_training: True}
                    )
                ep_loss += sess_out.get('loss') / batches_per_epoch

            # optimizer = tf.train.AdamOptimizer()
            # variables = tf.trainable_variables()
            # gradients = optimizer.compute_gradients(loss, variables)
            # print(batch_a.shape)
            # print(batch_b.shape)
            # gradient_vals = self.session.run(gradients, feed_dict={self.a_in: batch_a,
            #            self.b_in: batch_b,
            #            negs_in: negs,
            #            is_training: False})
            # for x in gradient_vals:
            #     print("avg: {}, max: {}, min: {}".format(np.average(x[0]), np.amax(np.absolute(x[0])), np.amin(np.absolute(x[0]))))
            #     print("avg: {}, max: {}, min: {}".format(np.average(x[0]), np.amax(np.absolute(x[1])), np.amin(np.absolute(x[1]))))

            if self.evaluate_on_num_examples:
                if (ep == 0 or
                        (ep + 1) % self.evaluate_every_num_epochs == 0 or
                        (ep + 1) == self.epochs):
                    train_acc = self._output_training_stat(X, Y, intents_for_X,
                                                           is_training)
                    last_loss = ep_loss

                pbar.set_postfix({
                    "loss": "{:.3f}".format(ep_loss),
                    "acc": "{:.3f}".format(train_acc)
                })

            else:
                pbar.set_postfix({
                    "loss": "{:.3f}".format(ep_loss)
                })

        if self.evaluate_on_num_examples:
            logger.info("Finished training embedding classifier, "
                        "loss={:.3f}, train accuracy={:.3f}"
                        "".format(last_loss, train_acc))

    # noinspection PyPep8Naming
    def _output_training_stat(self,
                              X: np.ndarray,
                              Y: np.ndarray,
                              intents_for_X: np.ndarray,
                              is_training: 'tf.Tensor') -> np.ndarray:
        """Output training statistics"""

        n = self.evaluate_on_num_examples
        ids = np.random.permutation(len(X))[:n]
        if self.use_neg_from_batch:
            all_Y = np.expand_dims(self._toarray(Y[ids]), axis=1)
        else:
            all_Y = self._create_all_Y(X[ids].shape[0])

        train_sim = self.session.run(self.sim_op,
                                     feed_dict={self.a_in: self._toarray(X[ids]),
                                                self.b_in: all_Y,
                                                is_training: False})
        if self.use_neg_from_batch:
            train_acc = np.mean(np.argmax(train_sim, -1) == np.arange(n))
        else:
            train_acc = np.mean(np.argmax(train_sim, -1) == intents_for_X[ids])

        return train_acc

    # noinspection PyPep8Naming
    def train(self,
              training_data: 'TrainingData',
              cfg: Optional['RasaNLUModelConfig'] = None,
              **kwargs: Any) -> None:
        """Train the embedding intent classifier on a data set."""

        intent_dict = self._create_intent_dict(training_data)
        if len(intent_dict) < 2:
            logger.error("Can not train an intent classifier. "
                         "Need at least 2 different classes. "
                         "Skipping training of intent classifier.")
            return

        self.inv_intent_dict = {v: k for k, v in intent_dict.items()}
        self.encoded_all_intents = self._create_encoded_intents(
            intent_dict, training_data)

        # if self.use_iou:
        #     self.iou = self._create_iou_for_intents()

        X, Y, intents_for_X = self._prepare_data_for_training(
            training_data, intent_dict)

        self.sequence = len(X.shape) != 2 and any(x.shape[0] != 1 for x in X)

        if self.share_embedding:
            if X[0].shape[-1] != Y[0].shape[-1]:
                raise ValueError("If embeddings are shared "
                                 "text features and intent features "
                                 "must coincide")

        # check if number of negatives is less than number of intents
        logger.debug("Check if num_neg {} is smaller than "
                     "number of intents {}, "
                     "else set num_neg to the number of intents - 1"
                     "".format(self.num_neg,
                               self.encoded_all_intents.shape[0]))
        self.num_neg = min(self.num_neg,
                           self.encoded_all_intents.shape[0] - 1)

        self.graph = tf.Graph()
        with self.graph.as_default():
            # set random seed
            np.random.seed(self.random_seed)
            tf.set_random_seed(self.random_seed)

            # if issparse(X[0]):
            #     placeholder = tf.sparse.placeholder
            # else:
            #     placeholder = tf.placeholder

            if not self.sequence:
                self.a_in = tf.placeholder(tf.float32, (None, X[0].shape[-1]),
                                           name='a')
            else:
                if not self.hidden_layer_sizes['a']:
                    raise ValueError("If X is a sequence, hidden_layer_sizes_a "
                                     "should be specified")
                self.a_in = tf.placeholder(tf.float32, (None, None, X[0].shape[-1]),
                                           name='a')

            if not self.sequence:
                self.b_in = tf.placeholder(tf.float32, (None, None, Y[0].shape[-1]),
                                           name='b')
            else:
                if not self.hidden_layer_sizes['b']:
                    raise ValueError("If Y is a sequence, hidden_layer_sizes_b "
                                     "should be specified")
                self.b_in = tf.placeholder(tf.float32, (None, None, None, Y[0].shape[-1]),
                                           name='b')
            if self.use_neg_from_batch:
                negs_in = tf.placeholder_with_default(np.zeros((1, self.num_neg, 1), dtype=np.float32),
                                                      (None, self.num_neg, None), name='negs')
            else:
                negs_in = None

            is_training = tf.placeholder_with_default(False, shape=())

            self.word_embed = self._create_tf_embed_a(self.a_in, is_training)
            self.intent_embed = self._create_tf_embed_b(self.b_in, is_training)
            if self.use_neg_from_batch:
                tiled_intent_embed = self._tile_tf_embed_b(self.intent_embed, is_training, negs_in)
            else:
                tiled_intent_embed = self.intent_embed

            self.sim_op, sim_emb = self._tf_sim(self.word_embed,
                                                tiled_intent_embed)
            loss = self._tf_loss(self.sim_op, sim_emb)

            train_op = tf.train.AdamOptimizer().minimize(loss)

<<<<<<< HEAD
            # optimizer = tf.train.AdamOptimizer()
            # variables = tf.trainable_variables()
            # gradients = optimizer.compute_gradients(loss, variables)


=======

            # [print(v.name, v.shape) for v in tf.trainable_variables()]
            # exit()
>>>>>>> 413c6126
            # train tensorflow graph
            self.session = tf.Session()
            # array_X = self._toarray(X)
            # print("done X")
            # array_Y = self._create_all_Y(X.shape[0])
            # print("done Y")
            # gradient_vals = self.session.run(gradients, feed_dict={self.a_in: array_X,
            #            self.b_in: array_Y,
            #            is_training: False})
            # print(gradient_vals)

            self._train_tf(X, Y, intents_for_X, negs_in,
                           loss, is_training, train_op)

            self.all_intents_embed_values = self._create_all_intents_embed(self.encoded_all_intents)
            self.all_intents_embed_in = tf.placeholder(tf.float32, (None, None, self.embed_dim),
                                                       name='all_intents_embed')

            self.sim_all, _ = self._tf_sim(self.word_embed, self.all_intents_embed_in)

    def _create_all_intents_embed(self, encoded_all_intents):
        batch_size = self._linearly_increasing_batch_size(0)
        batches_per_epoch = (len(encoded_all_intents) // batch_size +
                             int(len(encoded_all_intents) % batch_size > 0))

        all_intents_embed = np.empty((1, len(encoded_all_intents), self.embed_dim))
        for i in range(batches_per_epoch):
            end_idx = (i + 1) * batch_size
            start_idx = i * batch_size

            batch_b = self._toarray(encoded_all_intents[start_idx:end_idx])
            batch_b = np.expand_dims(batch_b, axis=0)

            all_intents_embed[
                0, start_idx:end_idx, :
            ] = self.session.run(self.intent_embed, feed_dict={self.b_in: batch_b})

        return all_intents_embed

    # process helpers
    # noinspection PyPep8Naming
    def _calculate_message_sim(self,
                               X: np.ndarray,
                               all_Y: np.ndarray
                               ) -> Tuple[np.ndarray, List[float]]:
        """Load tf graph and calculate message similarities"""

        message_sim = self.session.run(self.sim_op,
                                       feed_dict={self.a_in: X,
                                                  self.b_in: all_Y})
        message_sim = message_sim.flatten()  # sim is a matrix

        intent_ids = message_sim.argsort()[::-1]
        message_sim[::-1].sort()

        if self.similarity_type == 'cosine':
            # clip negative values to zero
            message_sim[message_sim < 0] = 0
        elif self.similarity_type == 'inner':
            # normalize result to [0, 1] with softmax
            message_sim = np.exp(message_sim)
            message_sim /= np.sum(message_sim)

        # transform sim to python list for JSON serializing
        return intent_ids, message_sim.tolist()

    # noinspection PyPep8Naming
    def _calculate_message_sim_all(self,
                                   X: np.ndarray
                                   ) -> Tuple[np.ndarray, List[float]]:
        """Load tf graph and calculate message similarities"""

        message_sim = self.session.run(
            self.sim_all,
            feed_dict={self.a_in: X,
                       self.all_intents_embed_in: self.all_intents_embed_values}
        )
        message_sim = message_sim.flatten()  # sim is a matrix

        intent_ids = message_sim.argsort()[::-1]
        message_sim[::-1].sort()

        if self.similarity_type == 'cosine':
            # clip negative values to zero
            message_sim[message_sim < 0] = 0
        elif self.similarity_type == 'inner':
            # normalize result to [0, 1] with softmax
            message_sim = np.exp(message_sim)
            message_sim /= np.sum(message_sim)

        # transform sim to python list for JSON serializing
        return intent_ids, message_sim.tolist()

    # noinspection PyPep8Naming
    def process(self, message: 'Message', test_data=None, **kwargs: Any) -> None:
        """Return the most likely intent and its similarity to the input."""

        intent = {"name": None, "confidence": 0.0}
        intent_ranking = []
        if self.session is None:
            logger.error("There is no trained tf.session: "
                         "component is either not trained or "
                         "didn't receive enough training data")

        else:
            # get features (bag of words) for a message
            X = message.get("text_features")
            if issparse(X[0]):
                X = self._toarray(X)
            else:
                X = np.expand_dims(message.get("text_features"), axis=0)

            if test_data:
                if not self.new_test_intent_dict:
                    new_test_intents = set([example.get("intent")
                                            for example in test_data.intent_examples
                                            if example.get("intent") not in self.inv_intent_dict.values()])

                    self.new_test_intent_dict = {intent: idx + len(self.inv_intent_dict)
                                                 for idx, intent in enumerate(sorted(new_test_intents))}

                    encoded_new_intents = self._create_encoded_intents(self.new_test_intent_dict, test_data)
                    self.encoded_all_intents = np.append(self.encoded_all_intents, encoded_new_intents, axis=0)

                    new_intents_embed_values = self._create_all_intents_embed(encoded_new_intents)
                    self.all_intents_embed_values = np.append(self.all_intents_embed_values, new_intents_embed_values, axis=1)

                    new_test_inv_intent_dict = {v: k for k, v in self.new_test_intent_dict.items()}
                    self.inv_intent_dict.update(new_test_inv_intent_dict)

            # load tf graph and session
            try:
                intent_ids, message_sim = self._calculate_message_sim_all(X)
                # if X contains all zeros do not predict some label
                if X.any() and intent_ids.size > 0:
                    intent = {"name": self.inv_intent_dict[intent_ids[0]],
                              "confidence": message_sim[0]}

                    ranking = list(zip(list(intent_ids), message_sim))
                    ranking = ranking[:INTENT_RANKING_LENGTH]
                    intent_ranking = [{"name": self.inv_intent_dict[intent_idx],
                                       "confidence": score}
                                      for intent_idx, score in ranking]
            except ValueError:
                logger.debug("Couldn't make a prediction, skipping example")

        message.set("intent", intent, add_to_output=True)
        message.set("intent_ranking", intent_ranking, add_to_output=True)

    def persist(self, model_dir: Text) -> Dict[Text, Any]:
        """Persist this model into the passed directory.

        Return the metadata necessary to load the model again.
        """

        if self.session is None:
            return {"classifier_file": None}

        checkpoint = os.path.join(model_dir, self.name + ".ckpt")

        try:
            os.makedirs(os.path.dirname(checkpoint))
        except OSError as e:
            # be happy if someone already created the path
            import errno
            if e.errno != errno.EEXIST:
                raise
        with self.graph.as_default():
            self.graph.clear_collection('message_placeholder')
            self.graph.add_to_collection('message_placeholder',
                                         self.a_in)

            self.graph.clear_collection('intent_placeholder')
            self.graph.add_to_collection('intent_placeholder',
                                         self.b_in)

            self.graph.clear_collection('similarity_op')
            self.graph.add_to_collection('similarity_op',
                                         self.sim_op)

            self.graph.clear_collection('all_intents_embed_in')
            self.graph.add_to_collection('all_intents_embed_in',
                                         self.all_intents_embed_in)
            self.graph.clear_collection('sim_all')
            self.graph.add_to_collection('sim_all',
                                         self.sim_all)

            self.graph.clear_collection('word_embed')
            self.graph.add_to_collection('word_embed',
                                         self.word_embed)
            self.graph.clear_collection('intent_embed')
            self.graph.add_to_collection('intent_embed',
                                         self.intent_embed)

            saver = tf.train.Saver()
            saver.save(self.session, checkpoint)

        with io.open(os.path.join(
                model_dir,
                self.name + "_inv_intent_dict.pkl"), 'wb') as f:
            pickle.dump(self.inv_intent_dict, f)
        with io.open(os.path.join(
                model_dir,
                self.name + "_encoded_all_intents.pkl"), 'wb') as f:
            pickle.dump(self.encoded_all_intents, f)
        with io.open(os.path.join(
                model_dir,
                self.name + "_all_intents_embed_values.pkl"), 'wb') as f:
            pickle.dump(self.all_intents_embed_values, f)

        return {"classifier_file": self.name + ".ckpt"}

    @classmethod
    def load(cls,
             model_dir: Text = None,
             model_metadata: 'Metadata' = None,
             cached_component: Optional['EmbeddingIntentClassifier'] = None,
             **kwargs: Any
             ) -> 'EmbeddingIntentClassifier':

        meta = model_metadata.for_component(cls.name)

        if model_dir and meta.get("classifier_file"):
            file_name = meta.get("classifier_file")
            checkpoint = os.path.join(model_dir, file_name)
            graph = tf.Graph()
            with graph.as_default():
                sess = tf.Session()
                saver = tf.train.import_meta_graph(checkpoint + '.meta')

                saver.restore(sess, checkpoint)

                a_in = tf.get_collection('message_placeholder')[0]
                b_in = tf.get_collection('intent_placeholder')[0]

                sim_op = tf.get_collection('similarity_op')[0]

                all_intents_embed_in = tf.get_collection('all_intents_embed_in')[0]
                sim_all = tf.get_collection('sim_all')[0]

                word_embed = tf.get_collection('word_embed')[0]
                intent_embed = tf.get_collection('intent_embed')[0]

            with io.open(os.path.join(
                    model_dir,
                    cls.name + "_inv_intent_dict.pkl"), 'rb') as f:
                inv_intent_dict = pickle.load(f)
            with io.open(os.path.join(
                    model_dir,
                    cls.name + "_encoded_all_intents.pkl"), 'rb') as f:
                encoded_all_intents = pickle.load(f)
            with io.open(os.path.join(
                    model_dir,
                    cls.name + "_all_intents_embed_values.pkl"), 'rb') as f:
                all_intents_embed_values = pickle.load(f)

            return cls(
                component_config=meta,
                inv_intent_dict=inv_intent_dict,
                encoded_all_intents=encoded_all_intents,
                all_intents_embed_values=all_intents_embed_values,
                session=sess,
                graph=graph,
                message_placeholder=a_in,
                intent_placeholder=b_in,
                similarity_op=sim_op,
                all_intents_embed_in=all_intents_embed_in,
                sim_all=sim_all,
                word_embed=word_embed,
                intent_embed=intent_embed,
            )

        else:
            logger.warning("Failed to load nlu model. Maybe path {} "
                           "doesn't exist"
                           "".format(os.path.abspath(model_dir)))
            return cls(component_config=meta)


class ChronoBiasLayerNormBasicLSTMCell(tf.contrib.rnn.LayerNormBasicLSTMCell):
    """Custom LayerNormBasicLSTMCell that allows chrono initialization
        of gate biases.

        See super class for description.

        See https://arxiv.org/abs/1804.11188
        for details about chrono initialization
    """

    def __init__(self,
                 num_units,
                 forget_bias=1.0,
                 input_bias=0.0,
                 activation=tf.tanh,
                 layer_norm=True,
                 norm_gain=1.0,
                 norm_shift=0.0,
                 dropout_keep_prob=1.0,
                 dropout_prob_seed=None,
                 out_layer_size=None,
                 reuse=None):
        """Initializes the basic LSTM cell

        Additional args:
            input_bias: float, The bias added to input gates.
            out_layer_size: (optional) integer, The number of units in
                the optional additional output layer.
        """
        super(ChronoBiasLayerNormBasicLSTMCell, self).__init__(
            num_units,
            forget_bias=forget_bias,
            activation=activation,
            layer_norm=layer_norm,
            norm_gain=norm_gain,
            norm_shift=norm_shift,
            dropout_keep_prob=dropout_keep_prob,
            dropout_prob_seed=dropout_prob_seed,
            reuse=reuse
        )
        self._input_bias = input_bias
        self._out_layer_size = out_layer_size

    @property
    def output_size(self):
        return self._out_layer_size or self._num_units

    @property
    def state_size(self):
        return tf.contrib.rnn.LSTMStateTuple(self._num_units,
                                             self.output_size)

    @staticmethod
    def _dense_layer(args, layer_size):
        """Optional out projection layer"""
        proj_size = args.get_shape()[-1]
        dtype = args.dtype
        weights = tf.get_variable("kernel",
                                  [proj_size, layer_size],
                                  dtype=dtype)
        bias = tf.get_variable("bias",
                               [layer_size],
                               dtype=dtype)
        out = tf.nn.bias_add(tf.matmul(args, weights), bias)
        return out

    def call(self, inputs, state):
        """LSTM cell with layer normalization and recurrent dropout."""
        c, h = state
        args = tf.concat([inputs, h], 1)
        concat = self._linear(args)
        dtype = args.dtype

        i, j, f, o = tf.split(value=concat, num_or_size_splits=4, axis=1)
        if self._layer_norm:
            i = self._norm(i, "input", dtype=dtype)
            j = self._norm(j, "transform", dtype=dtype)
            f = self._norm(f, "forget", dtype=dtype)
            o = self._norm(o, "output", dtype=dtype)

        g = self._activation(j)
        if (not isinstance(self._keep_prob, float)) or self._keep_prob < 1:
            g = tf.nn.dropout(g, self._keep_prob, seed=self._seed)

        new_c = (c * tf.sigmoid(f + self._forget_bias) +
                 g * tf.sigmoid(i + self._input_bias))  # added input_bias

        # do not do layer normalization on the new c,
        # because there are no trainable weights
        # if self._layer_norm:
        #     new_c = self._norm(new_c, "state", dtype=dtype)

        new_h = self._activation(new_c) * tf.sigmoid(o)

        # added dropout to the hidden state h
        if (not isinstance(self._keep_prob, float)) or self._keep_prob < 1:
            new_h = tf.nn.dropout(new_h, self._keep_prob, seed=self._seed)

        # add postprocessing of the output
        if self._out_layer_size is not None:
            with tf.variable_scope('out_layer'):
                new_h = self._dense_layer(new_h, self._out_layer_size)

        new_state = tf.contrib.rnn.LSTMStateTuple(new_c, new_h)
        return new_h, new_state<|MERGE_RESOLUTION|>--- conflicted
+++ resolved
@@ -1043,17 +1043,13 @@
 
             train_op = tf.train.AdamOptimizer().minimize(loss)
 
-<<<<<<< HEAD
+            # [print(v.name, v.shape) for v in tf.trainable_variables()]
+            # exit()
+
             # optimizer = tf.train.AdamOptimizer()
             # variables = tf.trainable_variables()
             # gradients = optimizer.compute_gradients(loss, variables)
 
-
-=======
-
-            # [print(v.name, v.shape) for v in tf.trainable_variables()]
-            # exit()
->>>>>>> 413c6126
             # train tensorflow graph
             self.session = tf.Session()
             # array_X = self._toarray(X)
