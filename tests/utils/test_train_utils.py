from typing import Any, Dict

import numpy as np
import pytest
<<<<<<< HEAD
from typing import List
=======
>>>>>>> 73521046

import rasa.utils.train_utils as train_utils
from rasa.nlu.constants import NUMBER_OF_SUB_TOKENS
from rasa.nlu.tokenizers.tokenizer import Token
from rasa.shared.nlu.constants import (
    SPLIT_ENTITIES_BY_COMMA_DEFAULT_VALUE,
    SPLIT_ENTITIES_BY_COMMA,
)


def test_align_token_features():
    tokens = [
        Token("This", 0, data={NUMBER_OF_SUB_TOKENS: 1}),
        Token("is", 5, data={NUMBER_OF_SUB_TOKENS: 1}),
        Token("a", 8, data={NUMBER_OF_SUB_TOKENS: 1}),
        Token("sentence", 10, data={NUMBER_OF_SUB_TOKENS: 2}),
        Token("embedding", 19, data={NUMBER_OF_SUB_TOKENS: 4}),
    ]

    seq_dim = sum(t.get(NUMBER_OF_SUB_TOKENS) for t in tokens)
    token_features = np.random.rand(1, seq_dim, 64)

    actual_features = train_utils.align_token_features([tokens], token_features)

    assert np.all(actual_features[0][0] == token_features[0][0])
    assert np.all(actual_features[0][1] == token_features[0][1])
    assert np.all(actual_features[0][2] == token_features[0][2])
    # sentence is split into 2 sub-tokens
    assert np.all(actual_features[0][3] == np.mean(token_features[0][3:5], axis=0))
    # embedding is split into 4 sub-tokens
    assert np.all(actual_features[0][4] == np.mean(token_features[0][5:10], axis=0))


<<<<<<< HEAD
def test_normalize():
    input_values = [0.7, 0.1, 0.1]
    normalized_values = train_utils.normalize(np.array(input_values))
    assert np.allclose(
        normalized_values, np.array([0.77777778, 0.11111111, 0.11111111]), atol=1e-5
    )


@pytest.mark.parametrize(
    "input_values, ranking_length, output_values",
    [([0.5, 0.8, 0.1], 2, [0.5, 0.8, 0.0]), ([0.5, 0.3, 0.9], 5, [0.5, 0.3, 0.9]),],
)
def test_sort_and_rank(
    input_values: List[float], ranking_length: int, output_values: List[float]
):
    ranked_values = train_utils.sort_and_rank(np.array(input_values), ranking_length)
    assert np.array_equal(ranked_values, output_values)
=======
@pytest.mark.parametrize(
    "split_entities_config, expected_initialized_config",
    [
        (
            SPLIT_ENTITIES_BY_COMMA_DEFAULT_VALUE,
            {SPLIT_ENTITIES_BY_COMMA: SPLIT_ENTITIES_BY_COMMA_DEFAULT_VALUE},
        ),
        (
            {"address": False, "ingredients": True},
            {
                "address": False,
                "ingredients": True,
                SPLIT_ENTITIES_BY_COMMA: SPLIT_ENTITIES_BY_COMMA_DEFAULT_VALUE,
            },
        ),
    ],
)
def test_init_split_entities_config(
    split_entities_config: Any, expected_initialized_config: Dict[(str, bool)],
):
    assert (
        train_utils.init_split_entities(
            split_entities_config, SPLIT_ENTITIES_BY_COMMA_DEFAULT_VALUE
        )
        == expected_initialized_config
    )
>>>>>>> 73521046
<|MERGE_RESOLUTION|>--- conflicted
+++ resolved
@@ -2,10 +2,7 @@
 
 import numpy as np
 import pytest
-<<<<<<< HEAD
 from typing import List
-=======
->>>>>>> 73521046
 
 import rasa.utils.train_utils as train_utils
 from rasa.nlu.constants import NUMBER_OF_SUB_TOKENS
@@ -39,7 +36,6 @@
     assert np.all(actual_features[0][4] == np.mean(token_features[0][5:10], axis=0))
 
 
-<<<<<<< HEAD
 def test_normalize():
     input_values = [0.7, 0.1, 0.1]
     normalized_values = train_utils.normalize(np.array(input_values))
@@ -57,7 +53,8 @@
 ):
     ranked_values = train_utils.sort_and_rank(np.array(input_values), ranking_length)
     assert np.array_equal(ranked_values, output_values)
-=======
+
+
 @pytest.mark.parametrize(
     "split_entities_config, expected_initialized_config",
     [
@@ -83,5 +80,4 @@
             split_entities_config, SPLIT_ENTITIES_BY_COMMA_DEFAULT_VALUE
         )
         == expected_initialized_config
-    )
->>>>>>> 73521046
+    )