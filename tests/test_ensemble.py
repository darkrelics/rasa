import pytest

from rasa_core.policies import Policy
from rasa_core.policies.ensemble import PolicyEnsemble, InvalidPolicyConfig


class WorkingPolicy(Policy):
    @classmethod
    def load(cls, path):
        return WorkingPolicy()

    def persist(self, path):
        pass

    def train(self, training_trackers, domain, **kwargs):
        pass

    def predict_action_probabilities(self, tracker, domain):
        pass

    def __eq__(self, other):
        return isinstance(other, WorkingPolicy)


def test_policy_loading_simple(tmpdir):
    original_policy_ensemble = PolicyEnsemble([WorkingPolicy()])
    original_policy_ensemble.train([], None)
    original_policy_ensemble.persist(str(tmpdir))

    loaded_policy_ensemble = PolicyEnsemble.load(str(tmpdir))
    assert original_policy_ensemble.policies == loaded_policy_ensemble.policies


class LoadReturnsNonePolicy(Policy):
    @classmethod
    def load(cls, path):
        return None

    def persist(self, path):
        pass

    def train(self, training_trackers, domain, **kwargs):
        pass

    def predict_action_probabilities(self, tracker, domain):
        pass


def test_policy_loading_load_returns_none(tmpdir):
    original_policy_ensemble = PolicyEnsemble([LoadReturnsNonePolicy()])
    original_policy_ensemble.train([], None)
    original_policy_ensemble.persist(str(tmpdir))

    with pytest.raises(Exception):
        PolicyEnsemble.load(str(tmpdir))


class LoadReturnsWrongTypePolicy(Policy):
    @classmethod
    def load(cls, path):
        return ""

    def persist(self, path):
        pass

    def train(self, training_trackers, domain, **kwargs):
        pass

    def predict_action_probabilities(self, tracker, domain):
        pass


def test_policy_loading_load_returns_wrong_type(tmpdir):
    original_policy_ensemble = PolicyEnsemble([LoadReturnsWrongTypePolicy()])
    original_policy_ensemble.train([], None)
    original_policy_ensemble.persist(str(tmpdir))

    with pytest.raises(Exception):
        PolicyEnsemble.load(str(tmpdir))


<<<<<<< HEAD
def test_policy_from_dict_with_valid_module():
    test_dict = {"policies": [{"name": "MemoizationPolicy"}]}

    assert PolicyEnsemble.from_dict(test_dict)


def test_policy_from_dict_with_invalid_module():
    test_dict = {"policies": [{"name": "ykaüoppodas"}]}

    with pytest.raises(InvalidPolicyConfig):
        assert PolicyEnsemble.from_dict(test_dict)
=======
@pytest.mark.parametrize("invalid_config", [
    {"policy": [{"name": "MemoizationPolicy"}]},
    {"policies": []}])
def test_invalid_policy_configurations(invalid_config):
    with pytest.raises(InvalidPolicyConfig):
        PolicyEnsemble.from_dict(invalid_config)
>>>>>>> 1f0cf04b
<|MERGE_RESOLUTION|>--- conflicted
+++ resolved
@@ -79,23 +79,16 @@
         PolicyEnsemble.load(str(tmpdir))
 
 
-<<<<<<< HEAD
 def test_policy_from_dict_with_valid_module():
     test_dict = {"policies": [{"name": "MemoizationPolicy"}]}
 
     assert PolicyEnsemble.from_dict(test_dict)
 
 
-def test_policy_from_dict_with_invalid_module():
-    test_dict = {"policies": [{"name": "ykaüoppodas"}]}
-
-    with pytest.raises(InvalidPolicyConfig):
-        assert PolicyEnsemble.from_dict(test_dict)
-=======
 @pytest.mark.parametrize("invalid_config", [
     {"policy": [{"name": "MemoizationPolicy"}]},
-    {"policies": []}])
+    {"policies": []},
+    {"policies": [{"name": "ykaüoppodas"}]}])
 def test_invalid_policy_configurations(invalid_config):
     with pytest.raises(InvalidPolicyConfig):
-        PolicyEnsemble.from_dict(invalid_config)
->>>>>>> 1f0cf04b
+        PolicyEnsemble.from_dict(invalid_config)