--- conflicted
+++ resolved
@@ -883,8 +883,6 @@
     monkeypatch.setattr(Sanic, "test_mode", True)
 
 
-<<<<<<< HEAD
-=======
 def filter_expected_warnings(records: WarningsRecorder) -> WarningsRecorder:
     records_copy = copy.deepcopy(records.list)
 
@@ -898,7 +896,6 @@
     return records
 
 
->>>>>>> df89c80f
 @pytest.fixture
 def initial_events_including_restart() -> List[Event]:
     return [
