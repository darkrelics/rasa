--- conflicted
+++ resolved
@@ -14,13 +14,8 @@
 
 
 @pytest.mark.parametrize("one_event,another_event", [
-<<<<<<< HEAD
-    (UserUttered("_greet", {"intent": "greet", "confidence": 1.0}, []),
-     UserUttered("_goodbye", {"intent": "goodbye", "confidence": 1.0}, [])),
-=======
-    (UserUttered("/greet", "greet", []),
-     UserUttered("/goodbye", "goodbye", [])),
->>>>>>> 7d6c5891
+    (UserUttered("/greet", {"intent": "greet", "confidence": 1.0}, []),
+     UserUttered("/goodbye", {"intent": "goodbye", "confidence": 1.0}, [])),
 
     (TopicSet("my_topic"),
      TopicSet("my_other_topic")),
