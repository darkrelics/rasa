import json
from pathlib import Path
from typing import Optional, List, Dict, Text, Type
import tensorflow as tf
import numpy as np
import pytest
from _pytest.monkeypatch import MonkeyPatch
from _pytest.logging import LogCaptureFixture
import logging

from rasa.core.featurizers.single_state_featurizer import (
    IntentTokenizerSingleStateFeaturizer,
)
from rasa.core.featurizers.tracker_featurizers import TrackerFeaturizer
from rasa.core.featurizers.tracker_featurizers import IntentMaxHistoryTrackerFeaturizer
from rasa.nlu.classifiers import LABEL_RANKING_LENGTH
from rasa.shared.core.generator import TrackerWithCachedStates
from rasa.core.policies.ted_policy import PREDICTION_FEATURES
from rasa.core.policies.unexpected_intent_policy import UnexpecTEDIntentPolicy
from rasa.engine.graph import ExecutionContext
from rasa.engine.storage.resource import Resource
from rasa.engine.storage.storage import ModelStorage
from rasa.shared.core.constants import ACTION_UNLIKELY_INTENT_NAME, ACTION_LISTEN_NAME
from rasa.shared.core.domain import Domain
from rasa.shared.core.events import (
    ActionExecuted,
    UserUttered,
    EntitiesAdded,
    SlotSet,
    ActionExecutionRejected,
    ActiveLoop,
)
from rasa.shared.core.trackers import DialogueStateTracker
from rasa.utils.tensorflow.constants import (
    IGNORE_INTENTS_LIST,
    LABEL,
    MASK,
    SENTENCE,
    IDS,
    POSITIVE_SCORES_KEY,
    NEGATIVE_SCORES_KEY,
    RANKING_KEY,
    SCORE_KEY,
    THRESHOLD_KEY,
    SEVERITY_KEY,
    QUERY_INTENT_KEY,
    NAME,
    RANKING_LENGTH,
)
from rasa.shared.nlu.constants import INTENT
from rasa.shared.core.events import Event
from rasa.utils.tensorflow import model_data_utils
from tests.core.test_policies import train_trackers
from tests.core.policies.test_ted_policy import TestTEDPolicy


class TestUnexpecTEDIntentPolicy(TestTEDPolicy):
    @staticmethod
    def _policy_class_to_test() -> Type[UnexpecTEDIntentPolicy]:
        return UnexpecTEDIntentPolicy

    @pytest.fixture(scope="class")
    def featurizer(self) -> TrackerFeaturizer:
        featurizer = IntentMaxHistoryTrackerFeaturizer(
            IntentTokenizerSingleStateFeaturizer(), max_history=self.max_history
        )
        return featurizer

    @staticmethod
    def persist_and_load_policy(
        trained_policy: UnexpecTEDIntentPolicy,
        model_storage: ModelStorage,
        resource: Resource,
        execution_context: ExecutionContext,
    ):
        return trained_policy.__class__.load(
            trained_policy.config, model_storage, resource, execution_context
        )

    def test_ranking_length(self, trained_policy: UnexpecTEDIntentPolicy):
        assert trained_policy.config[RANKING_LENGTH] == LABEL_RANKING_LENGTH

    def test_ranking_length_and_renormalization(
        self,
        trained_policy: UnexpecTEDIntentPolicy,
        tracker: DialogueStateTracker,
        default_domain: Domain,
    ):
        precomputations = None
        prediction_metadata = trained_policy.predict_action_probabilities(
            tracker, default_domain, precomputations,
        ).action_metadata
        assert (
            prediction_metadata is None
            or len(prediction_metadata[RANKING_KEY])
            == trained_policy.config[RANKING_LENGTH]
        )

    def test_label_data_assembly(
        self, trained_policy: UnexpecTEDIntentPolicy, default_domain: Domain
    ):

        # Construct input data
        state_featurizer = trained_policy.featurizer.state_featurizer
        encoded_all_labels = state_featurizer.encode_all_labels(
            default_domain, precomputations=None
        )
        attribute_data, _ = model_data_utils.convert_to_data_format(encoded_all_labels)

        assembled_label_data = trained_policy._assemble_label_data(
            attribute_data, default_domain
        )
        assembled_label_data_signature = assembled_label_data.get_signature()

        assert list(assembled_label_data_signature.keys()) == [
            f"{LABEL}_{INTENT}",
            LABEL,
        ]
        assert assembled_label_data.num_examples == len(default_domain.intents)
        assert list(assembled_label_data_signature[f"{LABEL}_{INTENT}"].keys()) == [
            MASK,
            SENTENCE,
        ]
        assert list(assembled_label_data_signature[LABEL].keys()) == [IDS]
        assert assembled_label_data_signature[f"{LABEL}_{INTENT}"][SENTENCE][
            0
        ].units == len(default_domain.intents)

    def test_training_with_no_intent(
        self,
        featurizer: Optional[TrackerFeaturizer],
        default_domain: Domain,
        tmp_path: Path,
        caplog: LogCaptureFixture,
        model_storage: ModelStorage,
        resource: Resource,
        execution_context: ExecutionContext,
    ):
        stories = tmp_path / "stories.yml"
        stories.write_text(
            """
            version: "2.0"
            stories:
            - story: test path
              steps:
              - action: utter_greet
            """
        )
        policy = self.create_policy(
            featurizer=featurizer,
            model_storage=model_storage,
            resource=resource,
            execution_context=execution_context,
        )
        import tests.core.test_policies

        training_trackers = tests.core.test_policies.train_trackers(
            default_domain, str(stories), augmentation_factor=20
        )

        with pytest.warns(UserWarning):
            policy.train(training_trackers, default_domain, precomputations=None)

    def test_prepared_data_for_threshold_prediction(
        self,
        trained_policy: UnexpecTEDIntentPolicy,
        default_domain: Domain,
        stories_path: Path,
    ):
        training_trackers = train_trackers(
            default_domain, stories_path, augmentation_factor=0
        )
        training_model_data, _ = trained_policy._prepare_for_training(
            training_trackers, default_domain, precomputations=None,
        )

        data_for_prediction = trained_policy._prepare_data_for_prediction(
            training_model_data
        )

        assert set(data_for_prediction.data.keys()).issubset(PREDICTION_FEATURES)

    def test_similarities_collection_for_label_ids(self):
        label_ids = np.array([[0, 1], [1, -1], [2, -1]])
        outputs = {
            "similarities": np.array(
                [[[1.2, 0.3, 0.2]], [[0.5, 0.2, 1.6]], [[0.01, 0.1, 1.7]],]
            )
        }
        label_id_similarities = UnexpecTEDIntentPolicy._collect_label_id_grouped_scores(
            outputs, label_ids
        )

        # Should contain similarities for all label ids except padding token.
        assert sorted(list(label_id_similarities.keys())) == [0, 1, 2]

        # Cross-check that the collected similarities are correct for each label id.
        assert label_id_similarities[0] == {
            POSITIVE_SCORES_KEY: [1.2],
            NEGATIVE_SCORES_KEY: [0.5, 0.01],
        }
        assert label_id_similarities[1] == {
            POSITIVE_SCORES_KEY: [0.3, 0.2],
            NEGATIVE_SCORES_KEY: [0.1],
        }
        assert label_id_similarities[2] == {
            POSITIVE_SCORES_KEY: [1.7],
            NEGATIVE_SCORES_KEY: [0.2, 1.6],
        }

    def test_label_quantiles_computation(self):
        label_id_scores = {
            0: {
                POSITIVE_SCORES_KEY: [1.3, 0.2],
                NEGATIVE_SCORES_KEY: [
                    -0.1,
                    -1.2,
                    -2.3,
                    -4.1,
                    -0.5,
                    0.2,
                    0.8,
                    0.9,
                    -3.2,
                    -2.7,
                ],
            },
            3: {POSITIVE_SCORES_KEY: [1.3, 0.2], NEGATIVE_SCORES_KEY: [-0.1]},
            6: {POSITIVE_SCORES_KEY: [1.3, 0.2], NEGATIVE_SCORES_KEY: []},
        }
        expected_thresholds = {
            0: [
                0.2,
                0.2,
                0.2,
                0.2,
                0.2,
                -0.1,
                -0.1,
                -0.5,
                -0.5,
                -1.2,
                -1.2,
                -1.2,
                -2.3,
                -2.3,
                -2.7,
                -2.7,
                -3.2,
                -3.2,
                -4.1,
                -4.1,
            ],
            3: [
                -0.1,
                -0.1,
                -0.1,
                -0.1,
                -0.1,
                -0.1,
                -0.1,
                -0.1,
                -0.1,
                -0.1,
                -0.1,
                -0.1,
                -0.1,
                -0.1,
                -0.1,
                -0.1,
                -0.1,
                -0.1,
                -0.1,
                -0.1,
            ],
            6: [
                0.2,
                0.2,
                0.2,
                0.2,
                0.2,
                0.2,
                0.2,
                0.2,
                0.2,
                0.2,
                0.2,
                0.2,
                0.2,
                0.2,
                0.2,
                0.2,
                0.2,
                0.2,
                0.2,
                0.2,
            ],
        }
        thresholds = UnexpecTEDIntentPolicy._compute_label_quantiles(label_id_scores)
        assert sorted(list(thresholds.keys())) == sorted(
            list(expected_thresholds.keys())
        )
        for label_id, tolerance_thresholds in thresholds.items():
            assert expected_thresholds[label_id] == tolerance_thresholds

    def test_post_training_threshold_computation(
        self,
        trained_policy: UnexpecTEDIntentPolicy,
        default_domain: Domain,
        stories_path: Path,
    ):
        training_trackers = train_trackers(
            default_domain, stories_path, augmentation_factor=0
        )
        training_model_data, label_ids = trained_policy._prepare_for_training(
            training_trackers, default_domain, precomputations=None,
        )

        trained_policy.compute_label_quantiles_post_training(
            training_model_data, label_ids
        )

        computed_thresholds = trained_policy.label_quantiles

        # -1 is used for padding and hence is not expected in the keys
        expected_keys = list(np.unique(label_ids))
        expected_keys.remove(-1)

        assert sorted(list(computed_thresholds.keys())) == sorted(expected_keys)

    @pytest.mark.parametrize(
        "tolerance, expected_thresholds",
        [
            (0.0, [0.2, -0.1, 0.2]),
            (0.75, [-2.9, -0.1, -4.3]),
            (0.72, [-2.7, -0.1, -4.0]),
            (0.78, [-2.9, -0.1, -4.3]),
            (1.0, [-4.1, -0.1, -5.5]),
        ],
    )
    def test_pick_thresholds_for_labels(
        self, tolerance: float, expected_thresholds: List[float]
    ):
        label_id_tolerance_thresholds = {
            0: [
                0.2,
                0.2,
                0.2,
                0.2,
                0.2,
                0.2,
                -0.1,
                -0.1,
                -0.5,
                -0.5,
                -1.2,
                -1.2,
                -2.3,
                -2.3,
                -2.7,
                -2.9,
                -3.2,
                -3.2,
                -4.1,
                -4.1,
            ],
            3: [
                -0.1,
                -0.1,
                -0.1,
                -0.1,
                -0.1,
                -0.1,
                -0.1,
                -0.1,
                -0.1,
                -0.1,
                -0.1,
                -0.1,
                -0.1,
                -0.1,
                -0.1,
                -0.1,
                -0.1,
                -0.1,
                -0.1,
                -0.1,
            ],
            4: [0.2 - (index * 0.3) for index in range(20)],
        }
        thresholds = UnexpecTEDIntentPolicy._pick_thresholds(
            label_id_tolerance_thresholds, tolerance
        )
        assert sorted(list(thresholds.keys())) == sorted(
            list(label_id_tolerance_thresholds.keys())
        )
        computed_values = list(thresholds.values())
        assert expected_thresholds == computed_values

    @pytest.mark.parametrize(
        "predicted_similarity, threshold_value, is_unlikely",
        [(1.2, 0.2, False), (0.3, -0.1, False), (-1.5, 0.03, True)],
    )
    def test_unlikely_intent_check(
        self,
        trained_policy: UnexpecTEDIntentPolicy,
        model_storage: ModelStorage,
        resource: Resource,
        execution_context: ExecutionContext,
        default_domain: Domain,
        predicted_similarity: float,
        threshold_value: float,
        is_unlikely: bool,
        tmp_path: Path,
    ):
        loaded_policy = self.persist_and_load_policy(
            trained_policy, model_storage, resource, execution_context
        )
        # Construct dummy similarities
        similarities = np.array([[0.0] * len(default_domain.intents)])
        dummy_intent_index = 4
        similarities[0, dummy_intent_index] = predicted_similarity

        loaded_policy.label_thresholds[dummy_intent_index] = threshold_value
        query_intent = default_domain.intents[dummy_intent_index]

        unlikely_intent_prediction = loaded_policy._check_unlikely_intent(
            default_domain, similarities, query_intent
        )

        assert is_unlikely == unlikely_intent_prediction

    def test_should_check_for_intent(
        self,
        trained_policy: UnexpecTEDIntentPolicy,
        model_storage: ModelStorage,
        resource: Resource,
        execution_context: ExecutionContext,
        default_domain: Domain,
        tmp_path: Path,
    ):
        loaded_policy = self.persist_and_load_policy(
            trained_policy, model_storage, resource, execution_context
        )

        intent_index = 0
        assert (
            loaded_policy._should_check_for_intent(
                default_domain.intents[intent_index], default_domain
            )
            is False
        )

        intent_index = 4
        assert loaded_policy._should_check_for_intent(
            default_domain.intents[intent_index], default_domain
        )

        loaded_policy.config[IGNORE_INTENTS_LIST] = [
            default_domain.intents[intent_index]
        ]
        assert (
            loaded_policy._should_check_for_intent(
                default_domain.intents[intent_index], default_domain
            )
            is False
        )

    def test_no_action_unlikely_intent_prediction(
        self,
        trained_policy: UnexpecTEDIntentPolicy,
        model_storage: ModelStorage,
        resource: Resource,
        execution_context: ExecutionContext,
        default_domain: Domain,
        tmp_path: Path,
    ):
        loaded_policy = self.persist_and_load_policy(
            trained_policy, model_storage, resource, execution_context
        )

        expected_probabilities = [0] * default_domain.num_actions

        precomputations = None
        tracker = DialogueStateTracker(sender_id="init", slots=default_domain.slots)
        prediction = loaded_policy.predict_action_probabilities(
            tracker, default_domain, precomputations
        )

        assert prediction.probabilities == expected_probabilities

        tracker.update_with_events(
            [
                UserUttered(text="hello", intent={"name": "greet"}),
                ActionExecuted(action_name="utter_greet"),
            ],
            default_domain,
        )
        prediction = loaded_policy.predict_action_probabilities(
            tracker, default_domain, precomputations
        )

        assert prediction.probabilities == expected_probabilities

        loaded_policy.model = None

        prediction = loaded_policy.predict_action_probabilities(
            tracker, default_domain, precomputations
        )

        assert prediction.probabilities == expected_probabilities

    @pytest.mark.parametrize(
        "predicted_similarity, threshold_value, is_unlikely",
        [(1.2, 0.2, False), (0.3, -0.1, False), (-1.5, 0.03, True)],
    )
    def test_action_unlikely_intent_prediction(
        self,
        trained_policy: UnexpecTEDIntentPolicy,
        model_storage: ModelStorage,
        resource: Resource,
        execution_context: ExecutionContext,
        default_domain: Domain,
        predicted_similarity: float,
        threshold_value: float,
        is_unlikely: bool,
        monkeypatch: MonkeyPatch,
        tmp_path: Path,
    ):
        loaded_policy = self.persist_and_load_policy(
            trained_policy, model_storage, resource, execution_context
        )

        similarities = np.array([[[0.0] * len(default_domain.intents)]])

        dummy_intent_index = 4
        similarities[0, 0, dummy_intent_index] = predicted_similarity
        query_intent = default_domain.intents[dummy_intent_index]

        loaded_policy.label_thresholds[dummy_intent_index] = threshold_value

        precomputations = None
        tracker = DialogueStateTracker(sender_id="init", slots=default_domain.slots)

        tracker.update_with_events(
            [UserUttered(text="hello", intent={"name": query_intent})], default_domain,
        )

        # Preset the model predictions to the similarity values
        # so that we don't need to hardcode for particular model predictions.
        monkeypatch.setattr(
            loaded_policy.model,
            "run_inference",
            lambda data: {"similarities": similarities},
        )

        prediction = loaded_policy.predict_action_probabilities(
            tracker, default_domain, precomputations
        )

        if not is_unlikely:
            assert prediction.probabilities == [0.0] * default_domain.num_actions
        else:
            assert (
                prediction.probabilities[
                    default_domain.index_for_action(ACTION_UNLIKELY_INTENT_NAME)
                ]
                == 1.0
            )

            # Make sure metadata is set. The exact structure
            # of the metadata is tested separately and
            # not as part of this test.
            assert prediction.action_metadata is not None
            # Assert metadata is serializable
            assert json.dumps(prediction.action_metadata)

    @pytest.mark.parametrize(
        "tracker_events, should_skip",
        [
            ([], True),
            ([ActionExecuted("action_listen")], True),
            (
                [
                    ActionExecuted("action_listen"),
                    UserUttered("hi", intent={"name": "greet"}),
                ],
                False,
            ),
            (
                [
                    ActionExecuted("action_listen"),
                    UserUttered("hi", intent={"name": "greet"}),
                    EntitiesAdded([{"name": "dummy"}]),
                ],
                False,
            ),
            (
                [
                    ActionExecuted("action_listen"),
                    UserUttered("hi", intent={"name": "greet"}),
                    SlotSet("name"),
                ],
                False,
            ),
            (
                [
                    ActiveLoop("loop"),
                    ActionExecuted("action_listen"),
                    UserUttered("hi", intent={"name": "greet"}),
                    ActionExecutionRejected("loop"),
                ],
                False,
            ),
            (
                [
                    ActionExecuted("action_listen"),
                    UserUttered("hi", intent={"name": "greet"}),
                    ActionExecuted("utter_greet"),
                ],
                True,
            ),
        ],
    )
    def test_skip_predictions_to_prevent_loop(
        self,
        trained_policy: UnexpecTEDIntentPolicy,
        model_storage: ModelStorage,
        resource: Resource,
        execution_context: ExecutionContext,
        default_domain: Domain,
        caplog: LogCaptureFixture,
        tracker_events: List[Event],
        should_skip: bool,
        tmp_path: Path,
    ):
<<<<<<< HEAD
        loaded_policy = self.persist_and_load_policy(trained_policy, tmp_path)
        interpreter = RegexInterpreter()
        tracker = DialogueStateTracker(sender_id="init", slots=default_domain.slots)
        tracker.update_with_events(tracker_events, default_domain)

        with caplog.at_level(logging.DEBUG):
            prediction = loaded_policy.predict_action_probabilities(
                tracker, default_domain, interpreter
            )
=======
        caplog.set_level(logging.DEBUG)
        loaded_policy = self.persist_and_load_policy(
            trained_policy, model_storage, resource, execution_context
        )
        precomputations = None
        tracker = DialogueStateTracker(sender_id="init", slots=default_domain.slots)
        tracker.update_with_events(tracker_events, default_domain)

        prediction = loaded_policy.predict_action_probabilities(
            tracker, default_domain, precomputations
        )
>>>>>>> b85594a0

        assert (
            "Skipping predictions for UnexpecTEDIntentPolicy" in caplog.text
        ) == should_skip

        if should_skip:
            assert prediction.probabilities == loaded_policy._default_predictions(
                default_domain
            )

    @pytest.mark.parametrize(
        "tracker_events",
        [
            [
                ActionExecuted("action_listen"),
                UserUttered("hi", intent={"name": "inexistent_intent"}),
            ],
            [
                ActionExecuted("action_listen"),
                UserUttered("hi", intent={"name": "inexistent_intent"}),
                EntitiesAdded([{"name": "dummy"}]),
            ],
            [
                ActionExecuted("action_listen"),
                UserUttered("hi", intent={"name": "inexistent_intent"}),
                SlotSet("name"),
            ],
            [
                ActiveLoop("loop"),
                ActionExecuted("action_listen"),
                UserUttered("hi", intent={"name": "inexistent_intent"}),
                ActionExecutionRejected("loop"),
            ],
        ],
    )
    def test_skip_predictions_if_new_intent(
        self,
        trained_policy: UnexpecTEDIntentPolicy,
        default_domain: Domain,
        caplog: LogCaptureFixture,
        tracker_events: List[Event],
        tmp_path: Path,
    ):
        loaded_policy = self.persist_and_load_policy(trained_policy, tmp_path)
        interpreter = RegexInterpreter()
        tracker = DialogueStateTracker(sender_id="init", slots=default_domain.slots)
        tracker.update_with_events(tracker_events, default_domain)

        with caplog.at_level(logging.DEBUG):
            prediction = loaded_policy.predict_action_probabilities(
                tracker, default_domain, interpreter
            )

        assert "Skipping predictions for UnexpecTEDIntentPolicy" in caplog.text

        assert prediction.probabilities == loaded_policy._default_predictions(
            default_domain
        )

    @pytest.mark.parametrize(
        "tracker_events_with_action, tracker_events_without_action",
        [
            (
                [
                    ActionExecuted(ACTION_LISTEN_NAME),
                    UserUttered(text="hello", intent={"name": "greet"}),
                    ActionExecuted(ACTION_UNLIKELY_INTENT_NAME),
                    ActionExecuted("utter_greet"),
                    UserUttered(text="sad", intent={"name": "thank_you"}),
                ],
                [
                    ActionExecuted(ACTION_LISTEN_NAME),
                    UserUttered(text="hello", intent={"name": "greet"}),
                    ActionExecuted("utter_greet"),
                    UserUttered(text="sad", intent={"name": "thank_you"}),
                ],
            ),
            (
                [
                    ActionExecuted(ACTION_LISTEN_NAME),
                    UserUttered(text="hello", intent={"name": "greet"}),
                    EntitiesAdded(entities=[{"entity": "name", "value": "Peter"},]),
                    ActionExecuted(ACTION_UNLIKELY_INTENT_NAME),
                    ActionExecuted("utter_greet"),
                    UserUttered(text="sad", intent={"name": "thank_you"}),
                ],
                [
                    ActionExecuted(ACTION_LISTEN_NAME),
                    UserUttered(text="hello", intent={"name": "greet"}),
                    EntitiesAdded(entities=[{"entity": "name", "value": "Peter"},]),
                    ActionExecuted("utter_greet"),
                    UserUttered(text="sad", intent={"name": "thank_you"}),
                ],
            ),
            (
                [
                    ActionExecuted(ACTION_LISTEN_NAME),
                    UserUttered(text="hello", intent={"name": "greet"}),
                    ActionExecuted(ACTION_UNLIKELY_INTENT_NAME),
                    ActionExecuted("some_form"),
                    ActiveLoop("some_form"),
                    ActionExecuted(ACTION_LISTEN_NAME),
                    UserUttered(text="default", intent={"name": "default"}),
                    ActionExecuted(ACTION_UNLIKELY_INTENT_NAME),
                    UserUttered(text="sad", intent={"name": "thank_you"}),
                ],
                [
                    ActionExecuted(ACTION_LISTEN_NAME),
                    UserUttered(text="hello", intent={"name": "greet"}),
                    ActionExecuted(ACTION_UNLIKELY_INTENT_NAME),
                    ActionExecuted("some_form"),
                    ActiveLoop("some_form"),
                    ActionExecuted(ACTION_LISTEN_NAME),
                    UserUttered(text="default", intent={"name": "default"}),
                    UserUttered(text="sad", intent={"name": "thank_you"}),
                ],
            ),
        ],
    )
    def test_ignore_action_unlikely_intent(
        self,
        trained_policy: UnexpecTEDIntentPolicy,
        model_storage: ModelStorage,
        resource: Resource,
        execution_context: ExecutionContext,
        default_domain: Domain,
        tracker_events_with_action: List[Event],
        tracker_events_without_action: List[Event],
        tmp_path: Path,
    ):
        loaded_policy = self.persist_and_load_policy(
            trained_policy, model_storage, resource, execution_context
        )
        precomputations = None
        tracker_with_action = DialogueStateTracker.from_events(
            "test 1", evts=tracker_events_with_action
        )
        tracker_without_action = DialogueStateTracker.from_events(
            "test 2", evts=tracker_events_without_action
        )
        prediction_with_action = loaded_policy.predict_action_probabilities(
            tracker_with_action, default_domain, precomputations
        )
        prediction_without_action = loaded_policy.predict_action_probabilities(
            tracker_without_action, default_domain, precomputations
        )

        # If the weights didn't change then both trackers
        # should result in same prediction. For `UnexpecTEDIntentPolicy`, the real
        # prediction is inside action metadata.
        assert (
            prediction_with_action.action_metadata
            == prediction_without_action.action_metadata
        )

    def test_label_embedding_collection(self, trained_policy: UnexpecTEDIntentPolicy):
        label_ids = tf.constant([[[2], [-1]], [[1], [2]], [[0], [-1]]], dtype=tf.int32)

        all_label_embeddings = np.random.random((10, 20))

        # `-1` is used as padding label id. The embedding for it
        # will be the same as `label_id=0`
        expected_extracted_label_embeddings = tf.constant(
            np.concatenate(
                [
                    all_label_embeddings[2],
                    all_label_embeddings[0],
                    all_label_embeddings[1],
                    all_label_embeddings[2],
                    all_label_embeddings[0],
                    all_label_embeddings[0],
                ]
            ).reshape((3, 2, 20)),
            dtype=tf.float32,
        )

        actual_extracted_label_embeddings = trained_policy.model._get_labels_embed(
            label_ids, tf.constant(all_label_embeddings, dtype=tf.float32)
        )

        assert np.all(
            expected_extracted_label_embeddings == actual_extracted_label_embeddings
        )

    @pytest.mark.parametrize(
        "query_intent_index, ranking_length", [(0, 0), (1, 3), (2, 1), (5, 0)]
    )
    def test_collect_action_metadata(
        self,
        trained_policy: UnexpecTEDIntentPolicy,
        model_storage: ModelStorage,
        resource: Resource,
        execution_context: ExecutionContext,
        default_domain: Domain,
        tmp_path: Path,
        query_intent_index: int,
        ranking_length: int,
    ):
        loaded_policy = self.persist_and_load_policy(
            trained_policy, model_storage, resource, execution_context
        )

        def test_individual_label_metadata(
            label_metadata: Dict[Text, Optional[float]],
            all_thresholds: Dict[int, float],
            all_similarities: np.array,
            label_index: int,
        ):

            expected_score = all_similarities[0][label_index]
            expected_threshold = (
                all_thresholds[label_index] if label_index in all_thresholds else None
            )
            expected_severity = (
                expected_threshold - expected_score if expected_threshold else None
            )

            assert label_metadata.get(SCORE_KEY) == expected_score
            assert label_metadata.get(THRESHOLD_KEY) == expected_threshold
            assert label_metadata.get(SEVERITY_KEY) == expected_severity

        # Monkey-patch certain attributes of the policy to make the testing easier.
        label_thresholds = {0: 1.2, 1: -0.3, 4: -2.3, 5: 0.2}
        loaded_policy.label_thresholds = label_thresholds
        loaded_policy.config[RANKING_LENGTH] = ranking_length

        # Some dummy similarities
        similarities = np.array([[3.2, 0.2, -1.2, -4.3, -5.1, 2.3]])

        query_intent = default_domain.intents[query_intent_index]

        metadata = loaded_policy._collect_action_metadata(
            default_domain, similarities, query_intent=query_intent
        )

        # Expected outer-most keys
        assert sorted(list(metadata.keys())) == sorted([QUERY_INTENT_KEY, RANKING_KEY])

        # Schema validation for query intent key
        assert sorted(list(metadata[QUERY_INTENT_KEY].keys())) == sorted(
            [NAME, SCORE_KEY, THRESHOLD_KEY, SEVERITY_KEY]
        )

        # Test all elements of metadata for query intent
        assert metadata[QUERY_INTENT_KEY].get(NAME) == query_intent
        test_individual_label_metadata(
            metadata.get(QUERY_INTENT_KEY),
            label_thresholds,
            similarities,
            query_intent_index,
        )

        # Check if ranking is sorted correctly and truncated to `ranking_length`
        sorted_label_similarities = sorted(
            [(index, score) for index, score in enumerate(similarities[0])],
            key=lambda x: -x[1],
        )
        sorted_label_similarities = (
            sorted_label_similarities[:ranking_length]
            if ranking_length
            else sorted_label_similarities
        )
        expected_label_rankings = [
            default_domain.intents[index] for index, _ in sorted_label_similarities
        ]
        collected_label_rankings = [
            label_metadata.get(NAME) for label_metadata in metadata.get(RANKING_KEY)
        ]
        assert collected_label_rankings == expected_label_rankings

        # Test all elements of metadata for all labels in ranking
        for label_metadata in metadata.get(RANKING_KEY):
            label_index = default_domain.intents.index(label_metadata.get(NAME))
            test_individual_label_metadata(
                label_metadata, label_thresholds, similarities, label_index
            )

    @pytest.mark.parametrize(
        "tracker_events_for_training, expected_trackers_with_events",
        [
            # Filter because of no intent and action name
            (
                [
                    [
                        ActionExecuted(ACTION_LISTEN_NAME),
                        UserUttered(text="hello", intent={"name": "greet"}),
                        ActionExecuted("utter_greet"),
                        ActionExecuted(ACTION_LISTEN_NAME),
                        UserUttered(
                            text="happy to make it work", intent={"name": "goodbye"}
                        ),
                        ActionExecuted("utter_goodbye"),
                        ActionExecuted(ACTION_LISTEN_NAME),
                    ],
                    [
                        ActionExecuted(ACTION_LISTEN_NAME),
                        UserUttered(text="hello"),
                        ActionExecuted("utter_greet"),
                        ActionExecuted(ACTION_LISTEN_NAME),
                        UserUttered(text="happy to make it work"),
                        ActionExecuted(action_text="Great!"),
                        ActionExecuted(ACTION_LISTEN_NAME),
                    ],
                ],
                [
                    [
                        ActionExecuted(ACTION_LISTEN_NAME),
                        UserUttered(text="hello", intent={"name": "greet"}),
                        ActionExecuted("utter_greet"),
                        ActionExecuted(ACTION_LISTEN_NAME),
                        UserUttered(
                            text="happy to make it work", intent={"name": "goodbye"}
                        ),
                        ActionExecuted("utter_goodbye"),
                        ActionExecuted(ACTION_LISTEN_NAME),
                    ],
                ],
            ),
            # Filter because of no action name
            (
                [
                    [
                        ActionExecuted(ACTION_LISTEN_NAME),
                        UserUttered(text="hello", intent={"name": "greet"}),
                        ActionExecuted("utter_greet"),
                        ActionExecuted(ACTION_LISTEN_NAME),
                        UserUttered(
                            text="happy to make it work", intent={"name": "goodbye"}
                        ),
                        ActionExecuted("utter_goodbye"),
                        ActionExecuted(ACTION_LISTEN_NAME),
                    ],
                    [
                        ActionExecuted(ACTION_LISTEN_NAME),
                        UserUttered(text="hello"),
                        ActionExecuted("utter_greet"),
                        ActionExecuted(ACTION_LISTEN_NAME),
                        UserUttered(
                            text="happy to make it work", intent={"name": "goodbye"}
                        ),
                        ActionExecuted(action_text="Great!"),
                        ActionExecuted(ACTION_LISTEN_NAME),
                    ],
                ],
                [
                    [
                        ActionExecuted(ACTION_LISTEN_NAME),
                        UserUttered(text="hello", intent={"name": "greet"}),
                        ActionExecuted("utter_greet"),
                        ActionExecuted(ACTION_LISTEN_NAME),
                        UserUttered(
                            text="happy to make it work", intent={"name": "goodbye"}
                        ),
                        ActionExecuted("utter_goodbye"),
                        ActionExecuted(ACTION_LISTEN_NAME),
                    ],
                ],
            ),
            # Filter because of no intent
            (
                [
                    [
                        ActionExecuted(ACTION_LISTEN_NAME),
                        UserUttered(text="hello", intent={"name": "greet"}),
                        ActionExecuted("utter_greet"),
                        ActionExecuted(ACTION_LISTEN_NAME),
                        UserUttered(
                            text="happy to make it work", intent={"name": "goodbye"}
                        ),
                        ActionExecuted("utter_goodbye"),
                        ActionExecuted(ACTION_LISTEN_NAME),
                    ],
                    [
                        ActionExecuted(ACTION_LISTEN_NAME),
                        UserUttered(text="hello"),
                        ActionExecuted("utter_greet"),
                        ActionExecuted(ACTION_LISTEN_NAME),
                        UserUttered(text="happy to make it work"),
                        ActionExecuted("utter_goodbye"),
                        ActionExecuted(ACTION_LISTEN_NAME),
                    ],
                ],
                [
                    [
                        ActionExecuted(ACTION_LISTEN_NAME),
                        UserUttered(text="hello", intent={"name": "greet"}),
                        ActionExecuted("utter_greet"),
                        ActionExecuted(ACTION_LISTEN_NAME),
                        UserUttered(
                            text="happy to make it work", intent={"name": "goodbye"}
                        ),
                        ActionExecuted("utter_goodbye"),
                        ActionExecuted(ACTION_LISTEN_NAME),
                    ],
                ],
            ),
            # No filter needed
            (
                [
                    [
                        ActionExecuted(ACTION_LISTEN_NAME),
                        UserUttered(text="hello", intent={"name": "greet"}),
                        ActionExecuted("utter_greet"),
                        ActionExecuted(ACTION_LISTEN_NAME),
                        UserUttered(
                            text="happy to make it work", intent={"name": "goodbye"}
                        ),
                        ActionExecuted("utter_goodbye"),
                        ActionExecuted(ACTION_LISTEN_NAME),
                    ],
                ],
                [
                    [
                        ActionExecuted(ACTION_LISTEN_NAME),
                        UserUttered(text="hello", intent={"name": "greet"}),
                        ActionExecuted("utter_greet"),
                        ActionExecuted(ACTION_LISTEN_NAME),
                        UserUttered(
                            text="happy to make it work", intent={"name": "goodbye"}
                        ),
                        ActionExecuted("utter_goodbye"),
                        ActionExecuted(ACTION_LISTEN_NAME),
                    ],
                ],
            ),
            # Filter to return empty list of trackers
            (
                [
                    [
                        ActionExecuted(ACTION_LISTEN_NAME),
                        UserUttered(text="hello", intent={"name": "greet"}),
                        ActionExecuted("utter_greet"),
                        ActionExecuted(ACTION_LISTEN_NAME),
                        UserUttered(
                            text="happy to make it work", intent={"name": "goodbye"}
                        ),
                        ActionExecuted(action_text="Great!"),
                        ActionExecuted(ACTION_LISTEN_NAME),
                    ],
                ],
                [],
            ),
        ],
    )
    def test_filter_training_trackers(
        self,
        tracker_events_for_training: List[List[Event]],
        expected_trackers_with_events: List[List[Event]],
        domain: Domain,
    ):
        trackers_for_training = [
            TrackerWithCachedStates.from_events(
                sender_id=f"{tracker_index}", evts=events, domain=domain
            )
            for tracker_index, events in enumerate(tracker_events_for_training)
        ]

        filtered_trackers = UnexpecTEDIntentPolicy._get_trackers_for_training(
            trackers_for_training
        )
        assert len(filtered_trackers) == len(expected_trackers_with_events)
        for collected_tracker, expected_tracker_events in zip(
            filtered_trackers, expected_trackers_with_events
        ):
            collected_tracker_events = list(collected_tracker.events)
            assert collected_tracker_events == expected_tracker_events


@pytest.mark.parametrize(
    "tracker_events, skip_training",
    [
        (
            [
                [
                    ActionExecuted(ACTION_LISTEN_NAME),
                    UserUttered(text="hello", intent={"name": "greet"}),
                    ActionExecuted("utter_greet"),
                    ActionExecuted(ACTION_LISTEN_NAME),
                    UserUttered(
                        text="happy to make it work", intent={"name": "goodbye"}
                    ),
                    ActionExecuted("utter_goodbye"),
                    ActionExecuted(ACTION_LISTEN_NAME),
                ],
                [
                    ActionExecuted(ACTION_LISTEN_NAME),
                    UserUttered(text="hello"),
                    ActionExecuted("utter_greet"),
                    ActionExecuted(ACTION_LISTEN_NAME),
                    UserUttered(text="happy to make it work"),
                    ActionExecuted(action_text="Great!"),
                    ActionExecuted(ACTION_LISTEN_NAME),
                ],
            ],
            False,
        ),
        (
            [
                [
                    ActionExecuted(ACTION_LISTEN_NAME),
                    UserUttered(text="hello"),
                    ActionExecuted("utter_greet"),
                    ActionExecuted(ACTION_LISTEN_NAME),
                    UserUttered(text="happy to make it work"),
                    ActionExecuted(action_text="Great!"),
                    ActionExecuted(ACTION_LISTEN_NAME),
                ],
            ],
            True,
        ),
        (
            [
                [
                    ActionExecuted(ACTION_LISTEN_NAME),
                    UserUttered(text="hello"),
                    ActionExecuted("utter_greet"),
                    ActionExecuted(ACTION_LISTEN_NAME),
                    UserUttered(text="happy to make it work"),
                    ActionExecuted("utter_goodbye"),
                    ActionExecuted(ACTION_LISTEN_NAME),
                ],
            ],
            True,
        ),
        (
            [
                [
                    ActionExecuted(ACTION_LISTEN_NAME),
                    UserUttered(text="hello"),
                    ActionExecuted("utter_greet"),
                    ActionExecuted(ACTION_LISTEN_NAME),
                    UserUttered(
                        text="happy to make it work", intent={"name": "goodbye"}
                    ),
                    ActionExecuted(action_text="Great!"),
                    ActionExecuted(ACTION_LISTEN_NAME),
                ],
            ],
            True,
        ),
    ],
)
def test_train_with_e2e_data(
    default_model_storage: ModelStorage,
    default_execution_context: ExecutionContext,
    tracker_events: List[List[Event]],
    skip_training: bool,
    domain: Domain,
):
    policy = UnexpecTEDIntentPolicy(
        UnexpecTEDIntentPolicy.get_default_config(),
        default_model_storage,
        Resource("UnexpecTEDIntentPolicy"),
        default_execution_context,
        featurizer=IntentMaxHistoryTrackerFeaturizer(
            IntentTokenizerSingleStateFeaturizer()
        ),
    )
    trackers_for_training = [
        TrackerWithCachedStates.from_events(
            sender_id=f"{tracker_index}", evts=events, domain=domain
        )
        for tracker_index, events in enumerate(tracker_events)
    ]
    if skip_training:
        with pytest.warns(UserWarning):
            policy.train(trackers_for_training, domain, precomputations=None)
    else:
        policy.train(trackers_for_training, domain, precomputations=None)<|MERGE_RESOLUTION|>--- conflicted
+++ resolved
@@ -634,29 +634,16 @@
         should_skip: bool,
         tmp_path: Path,
     ):
-<<<<<<< HEAD
-        loaded_policy = self.persist_and_load_policy(trained_policy, tmp_path)
-        interpreter = RegexInterpreter()
-        tracker = DialogueStateTracker(sender_id="init", slots=default_domain.slots)
-        tracker.update_with_events(tracker_events, default_domain)
-
-        with caplog.at_level(logging.DEBUG):
-            prediction = loaded_policy.predict_action_probabilities(
-                tracker, default_domain, interpreter
-            )
-=======
-        caplog.set_level(logging.DEBUG)
         loaded_policy = self.persist_and_load_policy(
             trained_policy, model_storage, resource, execution_context
         )
         precomputations = None
         tracker = DialogueStateTracker(sender_id="init", slots=default_domain.slots)
         tracker.update_with_events(tracker_events, default_domain)
-
-        prediction = loaded_policy.predict_action_probabilities(
-            tracker, default_domain, precomputations
-        )
->>>>>>> b85594a0
+        with caplog.at_level(logging.DEBUG):
+            prediction = loaded_policy.predict_action_probabilities(
+                tracker, default_domain, precomputations
+            )
 
         assert (
             "Skipping predictions for UnexpecTEDIntentPolicy" in caplog.text
