from __future__ import absolute_import
from __future__ import division
from __future__ import print_function
from __future__ import unicode_literals

import pytest
import os
import pickle
import tempfile
import io

<<<<<<< HEAD
from rasa_nlu.utils import relative_normpath, recursively_find_files, create_dir, \
    ordered, is_model_dir, remove_model, write_json_to_file, write_to_file


@pytest.fixture
def empty_model_dir(scope="function"):
    temp_path = tempfile.mkdtemp()
    yield temp_path
    if os.path.exists(temp_path):
        os.rmdir(temp_path)
=======
from rasa_nlu.utils import (
    relative_normpath,
    recursively_find_files, create_dir, ordered)
>>>>>>> b3e69d8a


def test_relative_normpath():
    test_file = "/my/test/path/file.txt"
    assert relative_normpath(test_file, "/my/test") == "path/file.txt"
    assert relative_normpath(None, "/my/test") is None


def test_recursively_find_files_invalid_resource():
    with pytest.raises(ValueError) as execinfo:
        recursively_find_files(None)
    assert "must be a string type" in str(execinfo.value)


def test_recursively_find_files_non_existing_dir():
    with pytest.raises(ValueError) as execinfo:
        recursively_find_files("my/made_up/path")
    assert "Could not locate the resource" in str(execinfo.value)


def test_creation_of_existing_dir(tmpdir):
<<<<<<< HEAD
    assert create_dir(tmpdir.strpath) is None  # makes sure there is no exception
=======
    # makes sure there is no exception
    assert create_dir(tmpdir.strpath) is None
>>>>>>> b3e69d8a


def test_ordered():
    target = {"a": [1, 3, 2], "c": "a", "b": 1}
    assert ordered(target) == [('a', [1, 2, 3]), ('b', 1), ('c', 'a')]


@pytest.mark.parametrize(("model_dir", "expected"),
                         [("test_models/test_model_mitie/model_20170628-002704", True),
                          ("test_models/test_model_mitie_sklearn/model_20170628-002712", True),
                          ("test_models/test_model_spacy_sklearn/model_20170628-002705", True),
                          ("test_models/", False),
                          ("test_models/nonexistent_for_sure_123", False)])
def test_is_model_dir(model_dir, expected):
    assert is_model_dir(model_dir) == expected


def test_is_model_dir_empty(empty_model_dir):
    assert is_model_dir(empty_model_dir)


def test_remove_model_empty(empty_model_dir):
    assert remove_model(empty_model_dir)


def test_remove_model_with_files(empty_model_dir):
    metadata_file = "metadata.json"
    metadata_content = {"pipeline": "spacy_sklearn", "language": "en"}
    metadata_path = os.path.join(empty_model_dir, metadata_file)
    write_json_to_file(metadata_path, metadata_content)

    fake_obj = {"Fake", "model"}
    fake_obj_path = os.path.join(empty_model_dir, "component.pkl")
    with io.open(fake_obj_path, "wb") as f:
        pickle.dump(fake_obj, f)

    assert remove_model(empty_model_dir)


def test_remove_model_invalid(empty_model_dir):
    test_file = "something.else"
    test_content = "Some other stuff"
    test_file_path = os.path.join(empty_model_dir, test_file)
    write_to_file(test_file_path, test_content)

    with pytest.raises(ValueError) as e:
        remove_model(empty_model_dir)

    os.remove(test_file_path)<|MERGE_RESOLUTION|>--- conflicted
+++ resolved
@@ -3,15 +3,17 @@
 from __future__ import print_function
 from __future__ import unicode_literals
 
-import pytest
+import io
 import os
 import pickle
 import tempfile
-import io
 
-<<<<<<< HEAD
-from rasa_nlu.utils import relative_normpath, recursively_find_files, create_dir, \
-    ordered, is_model_dir, remove_model, write_json_to_file, write_to_file
+import pytest
+
+from rasa_nlu.utils import (
+    relative_normpath, recursively_find_files,
+    create_dir,
+    ordered, is_model_dir, remove_model, write_json_to_file, write_to_file)
 
 
 @pytest.fixture
@@ -20,11 +22,6 @@
     yield temp_path
     if os.path.exists(temp_path):
         os.rmdir(temp_path)
-=======
-from rasa_nlu.utils import (
-    relative_normpath,
-    recursively_find_files, create_dir, ordered)
->>>>>>> b3e69d8a
 
 
 def test_relative_normpath():
@@ -46,12 +43,8 @@
 
 
 def test_creation_of_existing_dir(tmpdir):
-<<<<<<< HEAD
-    assert create_dir(tmpdir.strpath) is None  # makes sure there is no exception
-=======
     # makes sure there is no exception
     assert create_dir(tmpdir.strpath) is None
->>>>>>> b3e69d8a
 
 
 def test_ordered():
