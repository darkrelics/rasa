from pathlib import Path

import numpy as np
import pytest
import tensorflow as tf
from unittest.mock import Mock
from typing import List, Text, Dict, Any
from _pytest.monkeypatch import MonkeyPatch

import rasa.model
from tensorflow.python.framework.errors_impl import InvalidArgumentError
from rasa.shared.nlu.training_data.features import Features
import rasa.nlu.train
from rasa.nlu.classifiers import LABEL_RANKING_LENGTH
from rasa.nlu.config import RasaNLUModelConfig
from rasa.utils.tensorflow import layers
from rasa.shared.nlu.constants import (
    TEXT,
    INTENT,
    ENTITIES,
    FEATURE_TYPE_SENTENCE,
    FEATURE_TYPE_SEQUENCE,
)
from rasa.utils.tensorflow.constants import (
    LOSS_TYPE,
    RANDOM_SEED,
    RANKING_LENGTH,
    EPOCHS,
    MASKED_LM,
    TENSORBOARD_LOG_LEVEL,
    TENSORBOARD_LOG_DIR,
    EVAL_NUM_EPOCHS,
    EVAL_NUM_EXAMPLES,
    CONSTRAIN_SIMILARITIES,
    CHECKPOINT_MODEL,
    BILOU_FLAG,
    ENTITY_RECOGNITION,
    INTENT_CLASSIFICATION,
    MODEL_CONFIDENCE,
    LINEAR_NORM,
)
from rasa.nlu.components import ComponentBuilder
from rasa.nlu.tokenizers.whitespace_tokenizer import WhitespaceTokenizer
from rasa.nlu.classifiers.diet_classifier import DIETClassifier, DIET
from rasa.nlu.model import Interpreter
from rasa.shared.nlu.training_data.message import Message
from rasa.shared.nlu.training_data.training_data import TrainingData
from rasa.utils import train_utils
from rasa.shared.constants import DIAGNOSTIC_DATA


def test_compute_default_label_features():
    label_features = [
        Message(data={TEXT: "test a"}),
        Message(data={TEXT: "test b"}),
        Message(data={TEXT: "test c"}),
        Message(data={TEXT: "test d"}),
    ]

    output = DIETClassifier._compute_default_label_features(label_features)

    output = output[0]

    for i, o in enumerate(output):
        assert isinstance(o, np.ndarray)
        assert o[0][i] == 1
        assert o.shape == (1, len(label_features))


@pytest.mark.parametrize(
    "messages, expected",
    [
        (
            [
                Message(
                    data={TEXT: "test a"},
                    features=[
                        Features(np.zeros(1), FEATURE_TYPE_SEQUENCE, TEXT, "test"),
                        Features(np.zeros(1), FEATURE_TYPE_SENTENCE, TEXT, "test"),
                    ],
                ),
                Message(
                    data={TEXT: "test b"},
                    features=[
                        Features(np.zeros(1), FEATURE_TYPE_SEQUENCE, TEXT, "test"),
                        Features(np.zeros(1), FEATURE_TYPE_SENTENCE, TEXT, "test"),
                    ],
                ),
            ],
            True,
        ),
        (
            [
                Message(
                    data={TEXT: "test a"},
                    features=[
                        Features(np.zeros(1), FEATURE_TYPE_SEQUENCE, INTENT, "test"),
                        Features(np.zeros(1), FEATURE_TYPE_SENTENCE, INTENT, "test"),
                    ],
                )
            ],
            False,
        ),
        (
            [
                Message(
                    data={TEXT: "test a"},
                    features=[
                        Features(np.zeros(2), FEATURE_TYPE_SEQUENCE, INTENT, "test")
                    ],
                )
            ],
            False,
        ),
    ],
)
def test_check_labels_features_exist(messages, expected):
    attribute = TEXT
    classifier = DIETClassifier()
    assert classifier._check_labels_features_exist(messages, attribute) == expected


@pytest.mark.parametrize(
    "messages, entity_expected",
    [
        (
            [
                Message(
                    data={
                        TEXT: "test a",
                        INTENT: "intent a",
                        ENTITIES: [
                            {"start": 0, "end": 4, "value": "test", "entity": "test"}
                        ],
                    },
                ),
                Message(
                    data={
                        TEXT: "test b",
                        INTENT: "intent b",
                        ENTITIES: [
                            {"start": 0, "end": 4, "value": "test", "entity": "test"}
                        ],
                    },
                ),
            ],
            True,
        ),
        (
            [
                Message(data={TEXT: "test a", INTENT: "intent a"},),
                Message(data={TEXT: "test b", INTENT: "intent b"},),
            ],
            False,
        ),
    ],
)
def test_model_data_signature_with_entities(
    messages: List[Message], entity_expected: bool
):
    classifier = DIETClassifier({"BILOU_flag": False})
    training_data = TrainingData(messages)

    # create tokens for entity parsing inside DIET
    tokenizer = WhitespaceTokenizer()
    tokenizer.train(training_data)

    model_data = classifier.preprocess_train_data(training_data)
    entity_exists = "entities" in model_data.get_signature().keys()
    assert entity_exists == entity_expected


async def _train_persist_load_with_different_settings(
    pipeline: List[Dict[Text, Any]],
    component_builder: ComponentBuilder,
    tmp_path: Path,
    should_finetune: bool,
):
    _config = RasaNLUModelConfig({"pipeline": pipeline, "language": "en"})

    (trainer, trained, persisted_path) = await rasa.nlu.train.train(
        _config,
        path=str(tmp_path),
        data="data/examples/rasa/demo-rasa-multi-intent.yml",
        component_builder=component_builder,
    )

    assert trainer.pipeline
    assert trained.pipeline

    loaded = Interpreter.load(
        persisted_path,
        component_builder,
        new_config=_config if should_finetune else None,
    )

    assert loaded.pipeline
    assert loaded.parse("Rasa is great!") == trained.parse("Rasa is great!")


@pytest.mark.skip_on_windows
@pytest.mark.timeout(120, func_only=True)
async def test_train_persist_load_with_different_settings_non_windows(
    component_builder: ComponentBuilder, tmp_path: Path
):
    pipeline = [
        {
            "name": "WhitespaceTokenizer",
            "intent_tokenization_flag": True,
            "intent_split_symbol": "+",
        },
        {"name": "CountVectorsFeaturizer"},
        {"name": "DIETClassifier", MASKED_LM: True, EPOCHS: 1},
    ]
    await _train_persist_load_with_different_settings(
        pipeline, component_builder, tmp_path, should_finetune=False
    )
    await _train_persist_load_with_different_settings(
        pipeline, component_builder, tmp_path, should_finetune=True
    )


@pytest.mark.timeout(120, func_only=True)
async def test_train_persist_load_with_different_settings(component_builder, tmpdir):
    pipeline = [
        {"name": "WhitespaceTokenizer"},
        {"name": "CountVectorsFeaturizer"},
        {"name": "DIETClassifier", LOSS_TYPE: "margin", EPOCHS: 1},
    ]
    await _train_persist_load_with_different_settings(
        pipeline, component_builder, tmpdir, should_finetune=False
    )
    await _train_persist_load_with_different_settings(
        pipeline, component_builder, tmpdir, should_finetune=True
    )


@pytest.mark.timeout(120, func_only=True)
async def test_train_persist_load_with_only_entity_recognition(
    component_builder, tmpdir
):
    pipeline = [
        {"name": "WhitespaceTokenizer"},
        {"name": "CountVectorsFeaturizer"},
        {
            "name": "DIETClassifier",
            ENTITY_RECOGNITION: True,
            INTENT_CLASSIFICATION: False,
            EPOCHS: 1,
        },
    ]
    await _train_persist_load_with_different_settings(
        pipeline, component_builder, tmpdir, should_finetune=False
    )
    await _train_persist_load_with_different_settings(
        pipeline, component_builder, tmpdir, should_finetune=True
    )


@pytest.mark.timeout(120, func_only=True)
async def test_train_persist_load_with_only_intent_classification(
    component_builder, tmpdir
):
    pipeline = [
        {"name": "WhitespaceTokenizer"},
        {"name": "CountVectorsFeaturizer"},
        {
            "name": "DIETClassifier",
            ENTITY_RECOGNITION: False,
            INTENT_CLASSIFICATION: True,
            EPOCHS: 1,
        },
    ]
    await _train_persist_load_with_different_settings(
        pipeline, component_builder, tmpdir, should_finetune=False
    )
    await _train_persist_load_with_different_settings(
        pipeline, component_builder, tmpdir, should_finetune=True
    )


async def test_raise_error_on_incorrect_pipeline(
    component_builder, tmp_path: Path, nlu_as_json_path: Text
):
    _config = RasaNLUModelConfig(
        {
            "pipeline": [
                {"name": "WhitespaceTokenizer"},
                {"name": "DIETClassifier", EPOCHS: 1},
            ],
            "language": "en",
        }
    )

    with pytest.raises(Exception) as e:
        await rasa.nlu.train.train(
            _config,
            path=str(tmp_path),
            data=nlu_as_json_path,
            component_builder=component_builder,
        )

    assert "'DIETClassifier' requires 'Featurizer'" in str(e.value)


def as_pipeline(*components):
    return [{"name": c} for c in components]


@pytest.mark.parametrize(
    "classifier_params, data_path, output_length, output_should_sum_to_1",
    [
        (
            {RANDOM_SEED: 42, EPOCHS: 1},
            "data/test/many_intents.yml",
            10,
            True,
        ),  # default config
        (
            {RANDOM_SEED: 42, RANKING_LENGTH: 0, EPOCHS: 1},
            "data/test/many_intents.yml",
            LABEL_RANKING_LENGTH,
            False,
        ),  # no normalization
        (
            {RANDOM_SEED: 42, RANKING_LENGTH: 3, EPOCHS: 1},
            "data/test/many_intents.yml",
            3,
            True,
        ),  # lower than default ranking_length
        (
            {RANDOM_SEED: 42, RANKING_LENGTH: 12, EPOCHS: 1},
            "data/test/many_intents.yml",
            LABEL_RANKING_LENGTH,
            False,
        ),  # higher than default ranking_length
        (
            {RANDOM_SEED: 42, EPOCHS: 1},
            "data/test_moodbot/data/nlu.yml",
            7,
            True,
        ),  # less intents than default ranking_length
    ],
)
async def test_softmax_normalization(
    component_builder,
    tmp_path,
    classifier_params,
    data_path: Text,
    output_length,
    output_should_sum_to_1,
):
    pipeline = as_pipeline(
        "WhitespaceTokenizer", "CountVectorsFeaturizer", "DIETClassifier"
    )
    assert pipeline[2]["name"] == "DIETClassifier"
    pipeline[2].update(classifier_params)

    _config = RasaNLUModelConfig({"pipeline": pipeline})
    (trained_model, _, persisted_path) = await rasa.nlu.train.train(
        _config,
        path=str(tmp_path),
        data=data_path,
        component_builder=component_builder,
    )
    loaded = Interpreter.load(persisted_path, component_builder)

    parse_data = loaded.parse("hello")
    intent_ranking = parse_data.get("intent_ranking")
    # check that the output was correctly truncated after normalization
    assert len(intent_ranking) == output_length

    # check whether normalization had the expected effect
    output_sums_to_1 = sum(
        [intent.get("confidence") for intent in intent_ranking]
    ) == pytest.approx(1)
    assert output_sums_to_1 == output_should_sum_to_1

    # check whether the normalization of rankings is reflected in intent prediction
    assert parse_data.get("intent") == intent_ranking[0]


@pytest.mark.parametrize(
    "classifier_params, data_path",
    [
        (
            {
                RANDOM_SEED: 42,
                EPOCHS: 1,
                MODEL_CONFIDENCE: LINEAR_NORM,
                RANKING_LENGTH: -1,
            },
            "data/test_moodbot/data/nlu.yml",
        ),
    ],
)
async def test_inner_linear_normalization(
    component_builder: ComponentBuilder,
    tmp_path: Path,
    classifier_params: Dict[Text, Any],
    data_path: Text,
    monkeypatch: MonkeyPatch,
):
    pipeline = as_pipeline(
        "WhitespaceTokenizer", "CountVectorsFeaturizer", "DIETClassifier"
    )
    assert pipeline[2]["name"] == "DIETClassifier"
    pipeline[2].update(classifier_params)

    _config = RasaNLUModelConfig({"pipeline": pipeline})
    (trained_model, _, persisted_path) = await rasa.nlu.train.train(
        _config,
        path=str(tmp_path),
        data=data_path,
        component_builder=component_builder,
    )
    loaded = Interpreter.load(persisted_path, component_builder)

    mock = Mock()
    monkeypatch.setattr(train_utils, "normalize", mock.normalize)

    parse_data = loaded.parse("hello")
    intent_ranking = parse_data.get("intent_ranking")

    # check whether normalization had the expected effect
    output_sums_to_1 = sum(
        [intent.get("confidence") for intent in intent_ranking]
    ) == pytest.approx(1)
    assert output_sums_to_1

    # check whether the normalization of rankings is reflected in intent prediction
    assert parse_data.get("intent") == intent_ranking[0]

    # normalize shouldn't have been called
    mock.normalize.assert_not_called()


@pytest.mark.parametrize(
    "classifier_params, output_length",
    [({LOSS_TYPE: "margin", RANDOM_SEED: 42, EPOCHS: 1}, LABEL_RANKING_LENGTH)],
)
async def test_margin_loss_is_not_normalized(
    monkeypatch, component_builder, tmpdir, classifier_params, output_length
):
    pipeline = as_pipeline(
        "WhitespaceTokenizer", "CountVectorsFeaturizer", "DIETClassifier"
    )
    assert pipeline[2]["name"] == "DIETClassifier"
    pipeline[2].update(classifier_params)

    mock = Mock()
    monkeypatch.setattr(train_utils, "normalize", mock.normalize)

    _config = RasaNLUModelConfig({"pipeline": pipeline})
    (trained_model, _, persisted_path) = await rasa.nlu.train.train(
        _config,
        path=str(tmpdir),
        data="data/test/many_intents.yml",
        component_builder=component_builder,
    )
    loaded = Interpreter.load(persisted_path, component_builder)

    parse_data = loaded.parse("hello")
    intent_ranking = parse_data.get("intent_ranking")

    # check that the output was not normalized
    mock.normalize.assert_not_called()

    # check that the output was correctly truncated
    assert len(intent_ranking) == output_length

    # make sure top ranking is reflected in intent prediction
    assert parse_data.get("intent") == intent_ranking[0]


@pytest.mark.timeout(120, func_only=True)
async def test_set_random_seed(component_builder, tmpdir, nlu_as_json_path: Text):
    """test if train result is the same for two runs of tf embedding"""

    # set fixed random seed
    _config = RasaNLUModelConfig(
        {
            "pipeline": [
                {"name": "WhitespaceTokenizer"},
                {"name": "CountVectorsFeaturizer"},
                {"name": "DIETClassifier", RANDOM_SEED: 1, EPOCHS: 1},
            ],
            "language": "en",
        }
    )

    # first run
    (trained_a, _, persisted_path_a) = await rasa.nlu.train.train(
        _config,
        path=tmpdir.strpath + "_a",
        data=nlu_as_json_path,
        component_builder=component_builder,
    )
    # second run
    (trained_b, _, persisted_path_b) = await rasa.nlu.train.train(
        _config,
        path=tmpdir.strpath + "_b",
        data=nlu_as_json_path,
        component_builder=component_builder,
    )

    loaded_a = Interpreter.load(persisted_path_a, component_builder)
    loaded_b = Interpreter.load(persisted_path_b, component_builder)
    result_a = loaded_a.parse("hello")["intent"]["confidence"]
    result_b = loaded_b.parse("hello")["intent"]["confidence"]

    assert result_a == result_b


@pytest.mark.parametrize("log_level", ["epoch", "batch"])
async def test_train_tensorboard_logging(
    log_level: Text,
    component_builder: ComponentBuilder,
    tmpdir: Path,
    nlu_data_path: Text,
):
    tensorboard_log_dir = Path(tmpdir / "tensorboard")

    assert not tensorboard_log_dir.exists()

    _config = RasaNLUModelConfig(
        {
            "pipeline": [
                {"name": "WhitespaceTokenizer"},
                {
                    "name": "CountVectorsFeaturizer",
                    "analyzer": "char_wb",
                    "min_ngram": 3,
                    "max_ngram": 17,
                    "max_features": 10,
                    "min_df": 5,
                },
                {
                    "name": "DIETClassifier",
                    EPOCHS: 1,
                    TENSORBOARD_LOG_LEVEL: log_level,
                    TENSORBOARD_LOG_DIR: str(tensorboard_log_dir),
                    MODEL_CONFIDENCE: "linear_norm",
                    CONSTRAIN_SIMILARITIES: True,
                    EVAL_NUM_EXAMPLES: 15,
                    EVAL_NUM_EPOCHS: 1,
                },
            ],
            "language": "en",
        }
    )

    await rasa.nlu.train.train(
        _config,
        path=str(tmpdir),
        data=nlu_data_path,
        component_builder=component_builder,
    )

    assert tensorboard_log_dir.exists()

    all_files = list(tensorboard_log_dir.rglob("*.*"))
    assert len(all_files) == 2


async def test_train_model_checkpointing(
    component_builder: ComponentBuilder, tmpdir: Path, nlu_data_path: Text,
):
    model_name = "nlu-checkpointed-model"
    best_model_file = Path(str(tmpdir), model_name)
    assert not best_model_file.exists()

    _config = RasaNLUModelConfig(
        {
            "pipeline": [
                {"name": "WhitespaceTokenizer"},
                {
                    "name": "CountVectorsFeaturizer",
                    "analyzer": "char_wb",
                    "min_ngram": 3,
                    "max_ngram": 17,
                    "max_features": 10,
                    "min_df": 5,
                },
                {
                    "name": "DIETClassifier",
                    EPOCHS: 5,
                    CONSTRAIN_SIMILARITIES: True,
                    MODEL_CONFIDENCE: "linear_norm",
                    CHECKPOINT_MODEL: True,
                },
            ],
            "language": "en",
        }
    )

    await rasa.nlu.train.train(
        _config,
        path=str(tmpdir),
        data=nlu_data_path,
        component_builder=component_builder,
        fixed_model_name=model_name,
    )

    assert best_model_file.exists()

    """
    Tricky to validate the *exact* number of files that should be there, however there
    must be at least the following:
        - metadata.json
        - checkpoint
        - component_1_CountVectorsFeaturizer (as per the pipeline above)
        - component_2_DIETClassifier files (more than 1 file)
    """
    all_files = list(best_model_file.rglob("*.*"))
    assert len(all_files) > 4


@pytest.mark.parametrize(
    "classifier_params",
    [
        {RANDOM_SEED: 1, EPOCHS: 1, BILOU_FLAG: False},
        {RANDOM_SEED: 1, EPOCHS: 1, BILOU_FLAG: True},
    ],
)
@pytest.mark.timeout(120, func_only=True)
async def test_train_persist_load_with_composite_entities(
    classifier_params, component_builder, tmpdir
):
    pipeline = as_pipeline(
        "WhitespaceTokenizer", "CountVectorsFeaturizer", "DIETClassifier"
    )
    assert pipeline[2]["name"] == "DIETClassifier"
    pipeline[2].update(classifier_params)

    _config = RasaNLUModelConfig({"pipeline": pipeline, "language": "en"})

    (trainer, trained, persisted_path) = await rasa.nlu.train.train(
        _config,
        path=tmpdir.strpath,
        data="data/test/demo-rasa-composite-entities.yml",
        component_builder=component_builder,
    )

    assert trainer.pipeline
    assert trained.pipeline

    loaded = Interpreter.load(persisted_path, component_builder)

    assert loaded.pipeline
    text = "I am looking for an italian restaurant"
    assert loaded.parse(text) == trained.parse(text)


async def test_process_gives_diagnostic_data(
    response_selector_interpreter: Interpreter,
):
    """Tests if processing a message returns attention weights as numpy array."""
    interpreter = response_selector_interpreter
    message = Message(data={TEXT: "hello"})
    for component in interpreter.pipeline:
        component.process(message)

    diagnostic_data = message.get(DIAGNOSTIC_DATA)

    # The last component is DIETClassifier, which should add attention weights
    name = f"component_{len(interpreter.pipeline) - 2}_DIETClassifier"
    assert isinstance(diagnostic_data, dict)
    assert name in diagnostic_data
    assert "attention_weights" in diagnostic_data[name]
    assert isinstance(diagnostic_data[name].get("attention_weights"), np.ndarray)
    assert "text_transformed" in diagnostic_data[name]
    assert isinstance(diagnostic_data[name].get("text_transformed"), np.ndarray)


<<<<<<< HEAD
def test_update_dense_layers():
    """Tests if _update_dense_layer() correctly updates a DenseForSparse layer."""
    layer = layers.DenseForSparse(units=10)
    old_sizes = [70, 30]
    new_sizes = [80, 30]

    try:
        random_input = tf.sparse.SparseTensor(
            indices=[[0, 0], [1, 2]], values=[1, 2], dense_shape=[2, sum(old_sizes)]
        )
        layer(random_input)
    except (InvalidArgumentError):
        print("this needs to be fixed")
    new_layer = DIET._update_dense_layer(
        dense_layer=layer, old_sizes=old_sizes, new_sizes=new_sizes, reg_lambda=0.02
    )
    try:
        random_input = tf.sparse.SparseTensor(
            indices=[[0, 0], [1, 2]], values=[1, 2], dense_shape=[2, sum(new_sizes)]
        )
        new_layer(random_input)
    except (InvalidArgumentError):
        print("this needs to be fixed")

    # check dimensions
    assert new_layer.get_kernel().shape[0] == sum(new_sizes)

    # check chunks
    first_chunk = layer.get_kernel().numpy()[: old_sizes[0], :]
    new_first_chunk = new_layer.get_kernel().numpy()[: old_sizes[0], :]
    assert np.array_equal(first_chunk, new_first_chunk)
    second_chunk = layer.get_kernel().numpy()[old_sizes[0] :, :]
    new_second_chunk = new_layer.get_kernel().numpy()[new_sizes[0] :, :]
    assert np.array_equal(second_chunk, new_second_chunk)
=======
@pytest.mark.parametrize(
    "initial_sparse_feature_sizes, final_sparse_feature_sizes, label_attribute",
    [
        (
            {
                TEXT: {FEATURE_TYPE_SEQUENCE: [10], FEATURE_TYPE_SENTENCE: [20]},
                INTENT: {FEATURE_TYPE_SEQUENCE: [5], FEATURE_TYPE_SENTENCE: []},
            },
            {TEXT: {FEATURE_TYPE_SEQUENCE: [10], FEATURE_TYPE_SENTENCE: [20]}},
            INTENT,
        ),
        (
            {TEXT: {FEATURE_TYPE_SEQUENCE: [10], FEATURE_TYPE_SENTENCE: [20]}},
            {TEXT: {FEATURE_TYPE_SEQUENCE: [10], FEATURE_TYPE_SENTENCE: [20]}},
            INTENT,
        ),
    ],
)
def test_removing_label_sparse_feature_sizes(
    initial_sparse_feature_sizes: Dict[Text, Dict[Text, List[int]]],
    final_sparse_feature_sizes: Dict[Text, Dict[Text, List[int]]],
    label_attribute: Text,
):
    sparse_feature_sizes = DIETClassifier._remove_label_sparse_feature_sizes(
        sparse_feature_sizes=initial_sparse_feature_sizes,
        label_attribute=label_attribute,
    )
    assert sparse_feature_sizes == final_sparse_feature_sizes
>>>>>>> e4baca29
<|MERGE_RESOLUTION|>--- conflicted
+++ resolved
@@ -673,7 +673,6 @@
     assert isinstance(diagnostic_data[name].get("text_transformed"), np.ndarray)
 
 
-<<<<<<< HEAD
 def test_update_dense_layers():
     """Tests if _update_dense_layer() correctly updates a DenseForSparse layer."""
     layer = layers.DenseForSparse(units=10)
@@ -708,7 +707,8 @@
     second_chunk = layer.get_kernel().numpy()[old_sizes[0] :, :]
     new_second_chunk = new_layer.get_kernel().numpy()[new_sizes[0] :, :]
     assert np.array_equal(second_chunk, new_second_chunk)
-=======
+
+
 @pytest.mark.parametrize(
     "initial_sparse_feature_sizes, final_sparse_feature_sizes, label_attribute",
     [
@@ -736,5 +736,4 @@
         sparse_feature_sizes=initial_sparse_feature_sizes,
         label_attribute=label_attribute,
     )
-    assert sparse_feature_sizes == final_sparse_feature_sizes
->>>>>>> e4baca29
+    assert sparse_feature_sizes == final_sparse_feature_sizes