import logging
import os
import shutil

import pytest

from rasa import data, model
from rasa.nlu import config
from rasa.nlu.components import ComponentBuilder
from rasa.nlu.model import Trainer
<<<<<<< HEAD
from rasa.nlu.utils import zip_folder
from rasa.nlu import training_data, train
=======
from rasa.nlu import training_data
from rasa.nlu.config import RasaNLUModelConfig
>>>>>>> 062edefa

logging.basicConfig(level="DEBUG")

CONFIG_DEFAULTS_PATH = "sample_configs/config_defaults.yml"

NLU_DEFAULT_CONFIG_PATH = "sample_configs/config_pretrained_embeddings_mitie.yml"

DEFAULT_DATA_PATH = "data/examples/rasa/demo-rasa.json"

NLU_MODEL_NAME = "nlu_model.tar.gz"

<<<<<<< HEAD
MOODBOT_MODEL_PATH = "examples/moodbot/models/"

# see `rasa.nlu.data_router` for details. avoids deadlock in
# `deferred_from_future` function during tests
data_router.DEFERRED_RUN_IN_REACTOR_THREAD = False
=======
TEST_MODEL_DIR = "test_models"

NLU_MODEL_PATH = os.path.join(TEST_MODEL_DIR, "nlu")
>>>>>>> 062edefa


@pytest.fixture(scope="session")
def component_builder():
    return ComponentBuilder()


@pytest.fixture(scope="session")
def spacy_nlp(component_builder, default_config):
    spacy_nlp_config = {"name": "SpacyNLP"}
    return component_builder.create_component(spacy_nlp_config, default_config).nlp


@pytest.fixture(scope="session")
def trained_moodbot_path():
    _, _, persisted_path = train(
        data="examples/moodbot/data/nlu.md",
        nlu_config="examples/moodbot/config.yml",
        path=MOODBOT_MODEL_PATH,
    )

    return persisted_path


@pytest.fixture(scope="session")
def ner_crf_pos_feature_config():
    return {
        "features": [
            ["low", "title", "upper", "pos", "pos2"],
            [
                "bias",
                "low",
                "suffix3",
                "suffix2",
                "upper",
                "title",
                "digit",
                "pos",
                "pos2",
                "pattern",
            ],
            ["low", "title", "upper", "pos", "pos2"],
        ]
    }


@pytest.fixture(scope="session")
def mitie_feature_extractor(component_builder, default_config):
    mitie_nlp_config = {"name": "MitieNLP"}
    return component_builder.create_component(
        mitie_nlp_config, default_config
    ).extractor


@pytest.fixture(scope="session")
def default_config():
    return config.load(CONFIG_DEFAULTS_PATH)<|MERGE_RESOLUTION|>--- conflicted
+++ resolved
@@ -1,20 +1,10 @@
 import logging
 import os
-import shutil
 
 import pytest
 
-from rasa import data, model
-from rasa.nlu import config
+from rasa.nlu import config, train
 from rasa.nlu.components import ComponentBuilder
-from rasa.nlu.model import Trainer
-<<<<<<< HEAD
-from rasa.nlu.utils import zip_folder
-from rasa.nlu import training_data, train
-=======
-from rasa.nlu import training_data
-from rasa.nlu.config import RasaNLUModelConfig
->>>>>>> 062edefa
 
 logging.basicConfig(level="DEBUG")
 
@@ -26,17 +16,11 @@
 
 NLU_MODEL_NAME = "nlu_model.tar.gz"
 
-<<<<<<< HEAD
-MOODBOT_MODEL_PATH = "examples/moodbot/models/"
-
-# see `rasa.nlu.data_router` for details. avoids deadlock in
-# `deferred_from_future` function during tests
-data_router.DEFERRED_RUN_IN_REACTOR_THREAD = False
-=======
 TEST_MODEL_DIR = "test_models"
 
 NLU_MODEL_PATH = os.path.join(TEST_MODEL_DIR, "nlu")
->>>>>>> 062edefa
+
+MOODBOT_MODEL_PATH = "examples/moodbot/models/"
 
 
 @pytest.fixture(scope="session")
