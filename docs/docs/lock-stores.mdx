--- conflicted
+++ resolved
@@ -34,17 +34,9 @@
 
 ## ConcurrentRedisLockStore
 
-<<<<<<< HEAD
-:::tip Rasa Pro License
-You'll need a license to get started with Rasa Pro. [Contact Sales](https://rasa.com/connect-with-rasa/)
-
-Not sure if you need Rasa Pro yet? [Try it for free](https://info.rasa.com/rasa-platform-trial-request)
-:::
-=======
 <RasaProLabel/>
 
 <RasaProBanner/>
->>>>>>> 70a5939b
 
 `ConcurrentRedisLockStore` is a new lock store that uses Redis as a persistence layer and is safe for use with multiple Rasa server replicas.
 See the [migration section](#migration-guide) to learn how to switch to this lock store.
