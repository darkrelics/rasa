--- conflicted
+++ resolved
@@ -252,7 +252,11 @@
 
 ### Creating Logical Breaks in Stories
 
-When designing conversation flows, it can be tempting to create long story examples that capture a complete conversational interaction from start to finish. In many cases, this will increase the number of training stories required to account for branching paths. Instead, consider separating your longer stories into smaller conversational blocks that handle sub-tasks.
+When designing conversation flows, it can be tempting to create long story
+examples that capture a complete conversational interaction from start to finish.
+In many cases, this will increase the number of training stories required
+to account for branching paths. Instead, consider separating your
+longer stories into smaller conversational blocks that handle sub-tasks.
 
 A happy path story for handling a lost credit card might look like:
 
@@ -283,7 +287,17 @@
   - action: utter_help
 ```
 
-Handling a lost credit card involves a series of sub-tasks, namely checking spending history for fraudulent transactions, confirming a mailing address for a replacement card, and then following up with the user with any additional requests. In this conversation arc, there are several places where the bot prompts for user input, creating branching paths that need to be accounted for. For example, when prompted with "utter_ask_fraudulent_transactions", the user might respond with a "deny" intent if none are applicable. The user might also choose to respond with a "deny" intent when asked if there's anything else the bot can help them with.
+Handling a lost credit card involves a series of sub-tasks, namely
+checking spending history for fraudulent transactions, confirming a mailing
+address for a replacement card, and then following up with the user
+with any additional requests. In this conversation arc, there are
+several places where the bot prompts for user input, creating
+branching paths that need to be accounted for.
+
+For example, when prompted with "utter_ask_fraudulent_transactions",
+the user might respond with a "deny" intent if none are applicable.
+The user might also choose to respond with a "deny" intent when asked
+if there's anything else the bot can help them with.
 
 We can separate out this long story into several smaller stories as:
 
@@ -325,7 +339,8 @@
 ## Handling Context Switching
 
 Often, users will not respond with the information you ask of them and instead deviate
-from the happy path with unrelated questions. Using [CDD](./conversation-driven-development.mdx) to understand
+from the happy path with unrelated questions. Using
+[CDD](./conversation-driven-development.mdx) to understand
 what unhappy paths your users are taking, you can create stories for handling context
 switching.
 
@@ -414,14 +429,16 @@
 
 ## Managing Story Files
 
-You can provide training data to Rasa Open Source in Markdown format as a single file or as a directory containing multiple files. When writing stories, it's usually a good idea to create separate story files based on the types of conversations being represented. For example, you might create a file `chitchat.md` for handling chitchat stories and an `faqs.md` file for FAQ's. Refer to our [rasa-demo bot](https://github.com/RasaHQ/rasa-demo) for examples of story file management in complex assistants.
-
-<<<<<<< HEAD
-=======
-:::note tbc 
-More best practices to come, we are still working on this page!
-:::
->>>>>>> f13183e4
+You can provide training data to Rasa Open Source in Markdown format as
+a single file or as a directory containing multiple files.
+When writing stories, it's usually a good idea to create separate
+story files based on the types of conversations being represented.
+
+For example, you might create a file `chitchat.md` for handling chitchat
+stories and an `faqs.md` file for FAQ's.
+Refer to our [rasa-demo bot](https://github.com/RasaHQ/rasa-demo)
+for examples of story file management in complex assistants.
+
 
 ## Using Interactive Learning
 
@@ -432,8 +449,9 @@
 
 In Rasa Open Source, you can run interactive learning in the command line with
 [`rasa interactive`](./command-line-interface.mdx#interactive-learning).
-[Rasa X](http://rasa.com/docs/rasa-x) provides a UI for interactive learning, and you can use any user conversation
-as a starting point. See [Talk to Your Bot](https://rasa.com/docs/rasa-x/user-guide/share-assistant/#talk-to-your-bot)
+[Rasa X](http://rasa.com/docs/rasa-x) provides a UI for interactive learning,
+and you can use any user conversation as a starting point.
+See [Talk to Your Bot](https://rasa.com/docs/rasa-x/user-guide/share-assistant/#talk-to-your-bot)
 in the Rasa X docs.
 
 <!-- TODO info about using interactive learning locally, can come from old docs -->