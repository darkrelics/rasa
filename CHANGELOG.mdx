--- conflicted
+++ resolved
@@ -16,27 +16,9 @@
 
 <!-- TOWNCRIER -->
 
-<<<<<<< HEAD
-## [3.4.9] - 2023-04-05                         
-### Miscellaneous internal changes
-- [#12234](https://github.com/rasahq/rasa/issues/12234)
-
-
-## [3.4.8] - 2023-04-03
-                       
-Rasa 3.4.8 (2023-04-03)                        
-### Bugfixes
-- [#12186](https://github.com/rasahq/rasa/issues/12186): Fix issue with failures while publishing events to RabbitMQ after a RabbitMQ restart.
-  The fix consists of pinning `aio-pika` dependency to `8.2.3`, since this issue was introduced in `aio-pika` v`8.2.4`.
-
-
-## [3.4.7] - 2023-03-30
-                       
-Rasa 3.4.7 (2023-03-30)                        
-=======
 ## [3.5.4] - 2023-04-05
-                       
-Rasa 3.5.4 (2023-04-05)                        
+
+Rasa 3.5.4 (2023-04-05)
 ### Bugfixes
 - [#12226](https://github.com/rasahq/rasa/issues/12226): Fix issue with failures while publishing events to RabbitMQ after a RabbitMQ restart.
   The fix consists of pinning `aio-pika` dependency to `8.2.3`, since this issue was introduced in `aio-pika` v`8.2.4`.
@@ -47,42 +29,34 @@
 
 
 ## [3.5.3] - 2023-03-30
-                       
-Rasa 3.5.3 (2023-03-30)                        
+
+Rasa 3.5.3 (2023-03-30)
 ### Improved Documentation
 - [#12209](https://github.com/rasahq/rasa/issues/12209): Add new Rasa Pro page in docs, together with minimal content changes.
 
 
 ## [3.5.2] - 2023-03-30
-                       
-Rasa 3.5.2 (2023-03-30)                        
->>>>>>> fb1a806e
+
+Rasa 3.5.2 (2023-03-30)
 ### Improvements
 - [#12144](https://github.com/rasahq/rasa/issues/12144): Add a self-reference of the synonym in the EntitySynonymMapper to handle entities extracted in a casing different to synonym case. (For example if a synonym `austria` is added, entities extracted with any alternate casing of the synonym will also be mapped to `austria`). It addresses ATO-616
 
 ### Bugfixes
-<<<<<<< HEAD
-- [#12139](https://github.com/rasahq/rasa/issues/12139): Fix 2 issues detected with the HTTP API:
-=======
 - [#12189](https://github.com/rasahq/rasa/issues/12189): Make custom actions inheriting from rasa-sdk `FormValidationAction` parent class an exception of the `selective_domain` rule and always send them domain.
 - [#12193](https://github.com/rasahq/rasa/issues/12193): Fix 2 issues detected with the HTTP API:
->>>>>>> fb1a806e
   - The `GET /conversations/{conversation_id}/tracker` endpoint was not returning the tracker with all sessions when `include_events` query parameter was set to `ALL`.
   The fix constituted in using `TrackerStore.retrieve_full_tracker` method instead of `TrackerStore.retrieve` method in the function handling the `GET /conversations/{conversation_id}/tracker` endpoint.
   Implemented or updated this method across all tracker store subclasses.
   - The `GET /conversations/{conversation_id}/story` endpoint was not returning all the stories for all sessions when `all_sessions` query parameter was set to `true`.
   The fix constituted in using all events of the tracker to be converted in stories instead of only the `applied_events`.
-<<<<<<< HEAD
-- [#12189](https://github.com/rasahq/rasa/issues/12189): Make custom actions inheriting from rasa-sdk `FormValidationAction` parent class an exception of the `selective_domain` rule and always send them domain.
-=======
 
 ### Improved Documentation
 - [#12110](https://github.com/rasahq/rasa/issues/12110): Add documentation for secrets managers.
 
 
 ## [3.5.1] - 2023-03-24
-                       
-Rasa 3.5.1 (2023-03-24)                        
+
+Rasa 3.5.1 (2023-03-24)
 ### Bugfixes
 - [#12174](https://github.com/rasahq/rasa/issues/12174): Fixes training `DIETCLassifier` on the GPU.
 
@@ -95,14 +69,14 @@
 
 
 ## [3.5.0] - 2023-03-21
-                       
-Rasa 3.5.0 (2023-03-21)                        
+
+Rasa 3.5.0 (2023-03-21)
 ### Features
 - [#12053](https://github.com/rasahq/rasa/issues/12053): Add a new required key (`assistant_id`) to `config.yml` to uniquely identify assistants in deployment.
   The assistant identifier is extracted from the model metadata and added to the metadata of all dialogue events.
   Re-training will be required to include the assistant id in the event metadata.
 
-  If the assistant identifier is missing from the `config.yml` or the default identifier value is not replaced, a random 
+  If the assistant identifier is missing from the `config.yml` or the default identifier value is not replaced, a random
   identifier is generated during each training.
 
   An assistant running without an identifier will issue a warning that dialogue events without identifier metadata will be
@@ -122,12 +96,40 @@
 
 ### Miscellaneous internal changes
 - [#11924](https://github.com/rasahq/rasa/issues/11924), [#11926](https://github.com/rasahq/rasa/issues/11926), [#12006](https://github.com/rasahq/rasa/issues/12006), [#12022](https://github.com/rasahq/rasa/issues/12022), [#12092](https://github.com/rasahq/rasa/issues/12092), [#12135](https://github.com/rasahq/rasa/issues/12135), [#12137](https://github.com/rasahq/rasa/issues/12137), [#12140](https://github.com/rasahq/rasa/issues/12140), [#12154](https://github.com/rasahq/rasa/issues/12154)
->>>>>>> fb1a806e
+
+
+## [3.4.9] - 2023-04-05
+### Miscellaneous internal changes
+- [#12234](https://github.com/rasahq/rasa/issues/12234)
+
+
+## [3.4.8] - 2023-04-03
+
+Rasa 3.4.8 (2023-04-03)
+### Bugfixes
+- [#12186](https://github.com/rasahq/rasa/issues/12186): Fix issue with failures while publishing events to RabbitMQ after a RabbitMQ restart.
+  The fix consists of pinning `aio-pika` dependency to `8.2.3`, since this issue was introduced in `aio-pika` v`8.2.4`.
+
+
+## [3.4.7] - 2023-03-30
+
+Rasa 3.4.7 (2023-03-30)
+### Improvements
+- [#12144](https://github.com/rasahq/rasa/issues/12144): Add a self-reference of the synonym in the EntitySynonymMapper to handle entities extracted in a casing different to synonym case. (For example if a synonym `austria` is added, entities extracted with any alternate casing of the synonym will also be mapped to `austria`). It addresses ATO-616
+
+### Bugfixes
+- [#12139](https://github.com/rasahq/rasa/issues/12139): Fix 2 issues detected with the HTTP API:
+  - The `GET /conversations/{conversation_id}/tracker` endpoint was not returning the tracker with all sessions when `include_events` query parameter was set to `ALL`.
+  The fix constituted in using `TrackerStore.retrieve_full_tracker` method instead of `TrackerStore.retrieve` method in the function handling the `GET /conversations/{conversation_id}/tracker` endpoint.
+  Implemented or updated this method across all tracker store subclasses.
+  - The `GET /conversations/{conversation_id}/story` endpoint was not returning all the stories for all sessions when `all_sessions` query parameter was set to `true`.
+  The fix constituted in using all events of the tracker to be converted in stories instead of only the `applied_events`.
+- [#12189](https://github.com/rasahq/rasa/issues/12189): Make custom actions inheriting from rasa-sdk `FormValidationAction` parent class an exception of the `selective_domain` rule and always send them domain.
 
 
 ## [3.4.6] - 2023-03-16
-                       
-Rasa 3.4.6 (2023-03-16)                        
+
+Rasa 3.4.6 (2023-03-16)
 ### Bugfixes
 - [#12098](https://github.com/rasahq/rasa/issues/12098): Fixes CountVectorFeaturizer to train when min_df != 1.
 
@@ -221,20 +223,20 @@
 
 ## [3.3.6] - 2023-03-09
 
-Rasa 3.3.6 (2023-03-09)                        
+Rasa 3.3.6 (2023-03-09)
 ### Bugfixes
 - [#12103](https://github.com/rasahq/rasa/issues/12103): Fixes the bug when a slot (with `from_intent` mapping which contains no input for `intent` parameter) will no longer fill for any intent that is not under the `not_intent` parameter.
 - [#12117](https://github.com/rasahq/rasa/issues/12117): Fix validation metrics calculation when batch_size is dynamic.
 
 
-## [3.3.5] - 2023-02-21                          
+## [3.3.5] - 2023-02-21
 
 No significant changes.
 
 
 ## [3.3.4] - 2023-02-14
 
-Rasa 3.3.4 (2023-02-14)                        
+Rasa 3.3.4 (2023-02-14)
 ### Improvements
 - [#11996](https://github.com/rasahq/rasa/issues/11996): Add capability to send compressed body in HTTP request to action server.
 Use COMPRESS_ACTION_SERVER_REQUEST=True to turn the feature on.
