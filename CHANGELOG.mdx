---
id: changelog
sidebar_label: Rasa Open Source Change Log
title: Rasa Open Source Change Log
---

All notable changes to this project will be documented in this file.
This project adheres to [Semantic Versioning](https://semver.org/) starting with version 1.0.

<!-- You should **NOT** be adding new change log entries to this file, this
file is managed by ``towncrier``.

You **may** edit previous change logs to fix problems like typo corrections or such.
You can find more information on how to add a new change log entry at
https://github.com/RasaHQ/rasa/tree/main/changelog/ . -->

<!-- TOWNCRIER -->

<<<<<<< HEAD
## [3.3.8] - 2023-04-06                         
### Miscellaneous internal changes
- [#12235](https://github.com/rasahq/rasa/issues/12235)


## [3.3.7] - 2023-03-31                         
### Improvements
- [#12144](https://github.com/rasahq/rasa/issues/12144): Add a self-reference of the synonym in the EntitySynonymMapper to handle entities extracted in a casing different to synonym case. (For example if a synonym `austria` is added, entities extracted with any alternate casing of the synonym will also be mapped to `austria`). It addresses ATO-616

### Bugfixes
- [#12187](https://github.com/rasahq/rasa/issues/12187): Fix issue with failures while publishing events to RabbitMQ after a RabbitMQ restart.
  The fix consists of pinning `aio-pika` dependency to `8.2.3`, since this issue was introduced in `aio-pika` v`8.2.4`.
- [#12192](https://github.com/rasahq/rasa/issues/12192): Fix 2 issues detected with the HTTP API:
  - The `GET /conversations/{conversation_id}/tracker` endpoint was not returning the tracker with all sessions when `include_events` query parameter was set to `ALL`.
  The fix constituted in using `TrackerStore.retrieve_full_tracker` method instead of `TrackerStore.retrieve` method in the function handling the `GET /conversations/{conversation_id}/tracker` endpoint.
  Implemented or updated this method across all tracker store subclasses.
  - The `GET /conversations/{conversation_id}/story` endpoint was not returning all the stories for all sessions when `all_sessions` query parameter was set to `true`.
  The fix constituted in using all events of the tracker to be converted in stories instead of only the `applied_events`.


## [3.3.6] - 2023-03-09
                       
Rasa 3.3.6 (2023-03-09)                        
=======
## [3.5.4] - 2023-04-05

Rasa 3.5.4 (2023-04-05)
>>>>>>> df89c80f
### Bugfixes
- [#12226](https://github.com/rasahq/rasa/issues/12226): Fix issue with failures while publishing events to RabbitMQ after a RabbitMQ restart.
  The fix consists of pinning `aio-pika` dependency to `8.2.3`, since this issue was introduced in `aio-pika` v`8.2.4`.
- [#12232](https://github.com/rasahq/rasa/issues/12232): Patch redis Race Conditiion vulnerability.

### Miscellaneous internal changes
- [#12230](https://github.com/rasahq/rasa/issues/12230), [#12238](https://github.com/rasahq/rasa/issues/12238)


## [3.5.3] - 2023-03-30

Rasa 3.5.3 (2023-03-30)
### Improved Documentation
- [#12209](https://github.com/rasahq/rasa/issues/12209): Add new Rasa Pro page in docs, together with minimal content changes.


## [3.5.2] - 2023-03-30

Rasa 3.5.2 (2023-03-30)
### Improvements
- [#12144](https://github.com/rasahq/rasa/issues/12144): Add a self-reference of the synonym in the EntitySynonymMapper to handle entities extracted in a casing different to synonym case. (For example if a synonym `austria` is added, entities extracted with any alternate casing of the synonym will also be mapped to `austria`). It addresses ATO-616

### Bugfixes
- [#12189](https://github.com/rasahq/rasa/issues/12189): Make custom actions inheriting from rasa-sdk `FormValidationAction` parent class an exception of the `selective_domain` rule and always send them domain.
- [#12193](https://github.com/rasahq/rasa/issues/12193): Fix 2 issues detected with the HTTP API:
  - The `GET /conversations/{conversation_id}/tracker` endpoint was not returning the tracker with all sessions when `include_events` query parameter was set to `ALL`.
  The fix constituted in using `TrackerStore.retrieve_full_tracker` method instead of `TrackerStore.retrieve` method in the function handling the `GET /conversations/{conversation_id}/tracker` endpoint.
  Implemented or updated this method across all tracker store subclasses.
  - The `GET /conversations/{conversation_id}/story` endpoint was not returning all the stories for all sessions when `all_sessions` query parameter was set to `true`.
  The fix constituted in using all events of the tracker to be converted in stories instead of only the `applied_events`.

### Improved Documentation
- [#12110](https://github.com/rasahq/rasa/issues/12110): Add documentation for secrets managers.


## [3.5.1] - 2023-03-24

Rasa 3.5.1 (2023-03-24)
### Bugfixes
- [#12174](https://github.com/rasahq/rasa/issues/12174): Fixes training `DIETCLassifier` on the GPU.

  A deterministic GPU implementation of SparseTensorDenseMatmulOp is not currently available

### Improved Documentation
- [#12127](https://github.com/rasahq/rasa/issues/12127): Updated `Test your assistant` section to describe the new end-to-end testing feature.
  Also updated CLI and telemetry reference docs.
- [#12169](https://github.com/rasahq/rasa/issues/12169): Update Compatibility Matrix.


## [3.5.0] - 2023-03-21

Rasa 3.5.0 (2023-03-21)
### Features
- [#12053](https://github.com/rasahq/rasa/issues/12053): Add a new required key (`assistant_id`) to `config.yml` to uniquely identify assistants in deployment.
  The assistant identifier is extracted from the model metadata and added to the metadata of all dialogue events.
  Re-training will be required to include the assistant id in the event metadata.

  If the assistant identifier is missing from the `config.yml` or the default identifier value is not replaced, a random
  identifier is generated during each training.

  An assistant running without an identifier will issue a warning that dialogue events without identifier metadata will be
  streamed to the event broker.

### Improvements
- [#11998](https://github.com/rasahq/rasa/issues/11998): Add capability to send compressed body in HTTP request to action server.
  Use COMPRESS_ACTION_SERVER_REQUEST=True to turn the feature on.

### Bugfixes
- [#12136](https://github.com/rasahq/rasa/issues/12136): Address potentially missing events with Pika consumer due to weak references on asynchronous tasks,
  as specifcied in [Python official documentation](https://docs.python.org/3/library/asyncio-task.html#asyncio.create_task).
- [#12155](https://github.com/rasahq/rasa/issues/12155): Sets a global seed for numpy, TensorFlow, keras, Python and CuDNN, to ensure consistent random number generation.

### Improved Documentation
- [#11893](https://github.com/rasahq/rasa/issues/11893): Clarify in the docs, how rules are designed and how to use this behaviour to abort a rule

### Miscellaneous internal changes
- [#11924](https://github.com/rasahq/rasa/issues/11924), [#11926](https://github.com/rasahq/rasa/issues/11926), [#12006](https://github.com/rasahq/rasa/issues/12006), [#12022](https://github.com/rasahq/rasa/issues/12022), [#12092](https://github.com/rasahq/rasa/issues/12092), [#12135](https://github.com/rasahq/rasa/issues/12135), [#12137](https://github.com/rasahq/rasa/issues/12137), [#12140](https://github.com/rasahq/rasa/issues/12140), [#12154](https://github.com/rasahq/rasa/issues/12154)


## [3.4.9] - 2023-04-05
### Miscellaneous internal changes
- [#12234](https://github.com/rasahq/rasa/issues/12234)


## [3.4.8] - 2023-04-03

Rasa 3.4.8 (2023-04-03)
### Bugfixes
- [#12186](https://github.com/rasahq/rasa/issues/12186): Fix issue with failures while publishing events to RabbitMQ after a RabbitMQ restart.
  The fix consists of pinning `aio-pika` dependency to `8.2.3`, since this issue was introduced in `aio-pika` v`8.2.4`.


## [3.4.7] - 2023-03-30

Rasa 3.4.7 (2023-03-30)
### Improvements
- [#12144](https://github.com/rasahq/rasa/issues/12144): Add a self-reference of the synonym in the EntitySynonymMapper to handle entities extracted in a casing different to synonym case. (For example if a synonym `austria` is added, entities extracted with any alternate casing of the synonym will also be mapped to `austria`). It addresses ATO-616

### Bugfixes
- [#12139](https://github.com/rasahq/rasa/issues/12139): Fix 2 issues detected with the HTTP API:
  - The `GET /conversations/{conversation_id}/tracker` endpoint was not returning the tracker with all sessions when `include_events` query parameter was set to `ALL`.
  The fix constituted in using `TrackerStore.retrieve_full_tracker` method instead of `TrackerStore.retrieve` method in the function handling the `GET /conversations/{conversation_id}/tracker` endpoint.
  Implemented or updated this method across all tracker store subclasses.
  - The `GET /conversations/{conversation_id}/story` endpoint was not returning all the stories for all sessions when `all_sessions` query parameter was set to `true`.
  The fix constituted in using all events of the tracker to be converted in stories instead of only the `applied_events`.
- [#12189](https://github.com/rasahq/rasa/issues/12189): Make custom actions inheriting from rasa-sdk `FormValidationAction` parent class an exception of the `selective_domain` rule and always send them domain.


## [3.4.6] - 2023-03-16

Rasa 3.4.6 (2023-03-16)
### Bugfixes
- [#12098](https://github.com/rasahq/rasa/issues/12098): Fixes CountVectorFeaturizer to train when min_df != 1.


## [3.4.5] - 2023-03-09
                       
Rasa 3.4.5 (2023-03-09)                        
### Bugfixes
- [#12059](https://github.com/rasahq/rasa/issues/12059): Check unresolved slots before initiating model training.
- [#12096](https://github.com/rasahq/rasa/issues/12096): Fixes the bug when a slot (with `from_intent` mapping which contains no input for `intent` parameter) will no longer fill for any intent that is not under the `not_intent` parameter.
- [#12099](https://github.com/rasahq/rasa/issues/12099): Fix validation metrics calculation when batch_size is dynamic.

### Improved Documentation
- [#12062](https://github.com/rasahq/rasa/issues/12062): Add a link to an existing docs section on how to test the audio channel on `localhost`.


## [3.4.4] - 2023-02-17

Rasa 3.4.4 (2023-02-17)
### Improvements
- [#11997](https://github.com/rasahq/rasa/issues/11997): Add capability to send compressed body in HTTP request to action server.
  Use COMPRESS_ACTION_SERVER_REQUEST=True to turn the feature on.

### Bugfixes
- [#12052](https://github.com/rasahq/rasa/issues/12052): Fix the error which resulted during merging multiple domain files where at least one of them contains custom actions that explicitly need `send_domain` set as True in the domain.


## [3.4.3] - 2023-02-14

Rasa 3.4.3 (2023-02-14)
### Improvements
- [#12001](https://github.com/rasahq/rasa/issues/12001): Add support for custom RulePolicy.
- [#12013](https://github.com/rasahq/rasa/issues/12013): Add capability to select which custom actions should receive domain when they are invoked.

### Bugfixes
- [#11942](https://github.com/rasahq/rasa/issues/11942): Fix calling the form validation action twice for the same user message triggering a form.
- [#12033](https://github.com/rasahq/rasa/issues/12033): Fix conditional response does not check other conditions if first condition matches.

### Improved Documentation
- [#11976](https://github.com/rasahq/rasa/issues/11976): Add section in tracker store docs to document the fallback tracker store mechanism.


## [3.4.2] - 2023-01-27

Rasa 3.4.2 (2023-01-27)
### Bugfixes
- [#11926](https://github.com/rasahq/rasa/issues/11926): Decision to publish docs should not consider next major and minor alpha release versions.
- [#11968](https://github.com/rasahq/rasa/issues/11968): Exit training/running Rasa model when SpaCy runtime version is not compatible with the specified SpaCy model version.
- [#11971](https://github.com/rasahq/rasa/issues/11971): The new custom logging feature was not working due to small syntax issue in the argparse level.

  Previously, the file name passed using the argument --logging-config-file was never retrieved so it never creates the new custom config file with the desired formatting.

### Miscellaneous internal changes
- [#11924](https://github.com/rasahq/rasa/issues/11924)


## [3.4.1] - 2023-01-19

Rasa 3.4.1 (2023-01-19)
### Bugfixes
- [#11923](https://github.com/rasahq/rasa/issues/11923): Changed categorical slot comparison to be case insensitive.
- [#11929](https://github.com/rasahq/rasa/issues/11929): Exit training when transformer_size is not divisible by the number_of_attention_heads parameter and update the transformer documentations.

### Improved Documentation
- [#11899](https://github.com/rasahq/rasa/issues/11899): Update compatibility matrix between Rasa-plus and Rasa Pro services.


## [3.4.0] - 2022-12-14

Rasa 3.4.0 (2022-12-14)
### Features
- [#11087](https://github.com/rasahq/rasa/issues/11087): Add metadata to Websocket channel. Messages can now include a `metadata` object which will be included as metadata to Rasa.  The metadata can be supplied on a user configurable key with the `metadata_key` setting in the `socketio` section of the `credentials.yml`.

### Improvements
- [#11517](https://github.com/rasahq/rasa/issues/11517): Added `./docker/Dockerfile_pretrained_embeddings_spacy_it` to include Spacy's Italian pre-trained model `it_core_news_md`.
- [#11765](https://github.com/rasahq/rasa/issues/11765): Replace `kafka-python` dependency with `confluent-kafka` async Producer API.
- [#11773](https://github.com/rasahq/rasa/issues/11773): Add support for Python 3.10 version.
- [#2546](https://github.com/rasahq/rasa/issues/2546): Added CLI option `--logging-config-file` to enable configuration of custom logs formatting.

### Bugfixes
- [#11869](https://github.com/rasahq/rasa/issues/11869): Implements a new CLI option `--jwt-private-key` required to have complete support for asymmetric algorithms as specified
  originally in the docs.


### Improved Documentation
- [#11766](https://github.com/rasahq/rasa/issues/11766): Clarify in the documentation how to write testing stories if a user presses a button with payload.
- [#11801](https://github.com/rasahq/rasa/issues/11801): Clarify prioritisation of used slot asking option in forms in documentation.

### Miscellaneous internal changes
- [#11742](https://github.com/rasahq/rasa/issues/11742), [#11800](https://github.com/rasahq/rasa/issues/11800), [#11817](https://github.com/rasahq/rasa/issues/11817), [#11877](https://github.com/rasahq/rasa/issues/11877)

## [3.3.6] - 2023-03-09

Rasa 3.3.6 (2023-03-09)
### Bugfixes
- [#12103](https://github.com/rasahq/rasa/issues/12103): Fixes the bug when a slot (with `from_intent` mapping which contains no input for `intent` parameter) will no longer fill for any intent that is not under the `not_intent` parameter.
- [#12117](https://github.com/rasahq/rasa/issues/12117): Fix validation metrics calculation when batch_size is dynamic.


## [3.3.5] - 2023-02-21

No significant changes.


## [3.3.4] - 2023-02-14

Rasa 3.3.4 (2023-02-14)
### Improvements
- [#11996](https://github.com/rasahq/rasa/issues/11996): Add capability to send compressed body in HTTP request to action server.
Use COMPRESS_ACTION_SERVER_REQUEST=True to turn the feature on.
- [#12001](https://github.com/rasahq/rasa/issues/12001): Add support for custom RulePolicy.

## [3.3.3] - 2022-12-01

### Bugfixes
- [#11792](https://github.com/rasahq/rasa/issues/11792): Bypass Windows path length restrictions upon saving and reading a model archive in `rasa.engine.storage.LocalModelStorage`.

### Improvements
- [#11819](https://github.com/rasahq/rasa/issues/11819): Updated tensorflow to 2.8.4.

## [3.3.2] - 2022-11-30
### Improvements
- [#11762](https://github.com/rasahq/rasa/issues/11762): Added support for camembert french bert model

### Bugfixes
- [#11818](https://github.com/rasahq/rasa/issues/11818): Fixes `RuntimeWarning: coroutine 'Bot.set_webhook' was never awaited` issue encountered when starting the rasa server,
  which caused the Telegram bot to be unresponsive.

### Improved Documentation
- [#11768](https://github.com/rasahq/rasa/issues/11768): The documentation was updated for Buttons using messages that start with '/'.
  Previously, it wrongly stated that messages with '/' bypass NLU, which is not the case.
- [#11799](https://github.com/rasahq/rasa/issues/11799): Add documentation for Rasa Pro Services upgrades.


## [3.3.1] - 2022-11-09
### Improved Documentation
- [#11721](https://github.com/rasahq/rasa/issues/11721): Add docs on how to set up additional data lakes for Rasa Pro analytics pipeline.
- [#11724](https://github.com/rasahq/rasa/issues/11724): Update migration guide and form docs with prescriptive recommendation on how to implement dynamic forms with custom slot mappings.

### Improvements
- [#11732](https://github.com/rasahq/rasa/issues/11732): Updated numpy and scikit learn version to fix vulnerabilities of those dependencies

## [3.3.0] - 2022-10-24
### Improvements
- [#11561](https://github.com/rasahq/rasa/issues/11561): Added option `--offset-timestamps-by-seconds` to offset the timestamp of events when using `rasa export`
- [#11578](https://github.com/rasahq/rasa/issues/11578): Rasa supports native installations on Apple Silicon (M1 / M2). Please
  follow the installation instructions and take a look at the limitations.
- [#11596](https://github.com/rasahq/rasa/issues/11596): Caching `Message` and `Features` fingerprints unless they are altered, saving up to 2/3 of fingerprinting time in our tests.
- [#11598](https://github.com/rasahq/rasa/issues/11598): Added package versions of component  dependencies as an additional part of fingerprinting calculation. Upgrading an dependency will thus lead to a retraining of the component in the future. Also, by changing fingerprint calculation, the next training after this change will be a complete retraining.
- [#11623](https://github.com/rasahq/rasa/issues/11623): Export events continuously rather than loading all events in memory first when
  using `rasa export`. Events will be streamed right from the start rather
  than loading all events first and pushing them to the broker afterwards.
- [#11568](https://github.com/rasahq/rasa/issues/11568): Adds new dependency pluggy, with which it was possible to implement new plugin functionality.
  This plugin manager enables the extension and/or enhancement of the Rasa command line interface with functionality made available in the rasa-plus package.

### Bugfixes
- [#11575](https://github.com/rasahq/rasa/issues/11575): Fix `BlockingIOError` when running `rasa interactive`, after the upgrade of `prompt-toolkit` dependency.
- [#11395](https://github.com/rasahq/rasa/issues/11395): Fixes a bug that lead to initial slot values being incorporated into all rules by default, thus breaking most rules when the slot value changed from its initial value
- [#11429](https://github.com/rasahq/rasa/issues/11429): Made logistic regression classifier output a proper intent ranking and made ranking length configurable

### Deprecations and Removals
- [#11190](https://github.com/rasahq/rasa/issues/11190): Remove code related to Rasa X local mode as it is deprecated and scheduled for removal.

### Miscellaneous internal changes
- [#11548](https://github.com/rasahq/rasa/issues/11548)


## [3.2.13] - 2023-03-09

Rasa 3.2.13 (2023-03-09)
### Bugfixes
- [#12099](https://github.com/rasahq/rasa/issues/12099): Fix validation metrics calculation when batch_size is dynamic.
- [#12102](https://github.com/rasahq/rasa/issues/12102): Fixes the bug when a slot (with `from_intent` mapping which contains no input for `intent` parameter) will no longer fill for any intent that is not under the `not_intent` parameter.


## [3.2.12] - 2023-02-21
### Features
- [#11087](https://github.com/rasahq/rasa/issues/11087): Add metadata to Websocket channel. Messages can now include a `metadata` object which will be included as metadata to Rasa.  The metadata can be supplied on a user configurable key with the `metadata_key` setting in the `socketio` section of the `credentials.yml`.

### Improvements
- [#11995](https://github.com/rasahq/rasa/issues/11995): Add capability to send compressed body in HTTP request to action server.
Use COMPRESS_ACTION_SERVER_REQUEST=True to turn the feature on.

### Bugfixes
- [#11926](https://github.com/rasahq/rasa/issues/11926): Decision to publish docs should not consider next major and minor alpha release versions.


## [3.2.11] - 2022-12-05
### Improvements
- [#11596](https://github.com/rasahq/rasa/issues/11596): Caching `Message` and `Features` fingerprints unless they are altered, saving up to 2/3 of fingerprinting time in our tests.

### Bugfixes
- [#11829](https://github.com/rasahq/rasa/issues/11829): Implements a new CLI option `--jwt-private-key` required to have complete support for asymmetric algorithms as specified
  originally in the docs.


## [3.2.10] - 2022-09-29
### Bugfixes
- [#11588](https://github.com/rasahq/rasa/issues/11588): Fixes scenarios in which a slot with `from_trigger_intent` mapping that specifies an `active_loop` condition was being filled despite that `active_loop` not being activated.
  In addition, fixes scenario in which a slot with `from_trigger_intent` mapping without a specified `active_loop` mapping condition is only filled if the form gets activated.
  Removes unnecessary validation warning that a slot with `from_trigger_intent` and a mapping condition should be included in the form's required_slots.
- [#ato-161](https://github.com/rasahq/rasa/issues/ato-161): Fixed a bug where `DIETClassier` crashed during training
  when both masked language modelling and evaluation
  during training were used.

### Improved Documentation
- [#11571](https://github.com/rasahq/rasa/issues/11571): Rasa SDK documentation lives now in Rasa Open Source documentation under the _Rasa SDK_ category.

### Miscellaneous internal changes
- [#11552](https://github.com/rasahq/rasa/issues/11552)


## [3.2.9] - 2022-09-09

Yanked.


## [3.2.8] - 2022-09-08
### Bugfixes
- [#11540](https://github.com/rasahq/rasa/issues/11540): Fix bug where `KeywordIntentClassifier` overrides preceding intent classifiers' predictions
  although the `KeyWordIntentClassifier` was not matching any keywords.


## [3.2.7] - 2022-08-31
### Improvements
- [#11448](https://github.com/rasahq/rasa/issues/11448): Improve `rasa data validate` command so that it uses custom importers when they are defined in config file.

### Bugfixes
- [#11311](https://github.com/rasahq/rasa/issues/11311): Re-instates the REST channel metadata feature.  Metadata can be provided on the `metadata` key.


## [3.2.6] - 2022-08-12
### Bugfixes
- [#11433](https://github.com/rasahq/rasa/issues/11433): This fix makes sure that when a Domain object is loaded from multiple files where one file specifies a custom session config and the rest do not, the default session configuration does not override the custom session config.

### Miscellaneous internal changes
- [#11426](https://github.com/rasahq/rasa/issues/11426), [#11434](https://github.com/rasahq/rasa/issues/11434)


## [3.2.5] - 2022-08-05
### Bugfixes
- [#11294](https://github.com/rasahq/rasa/issues/11294): Fix `KeyError` which resulted when `action_two_stage_fallback` got executed in a project whose domain contained slot mappings.
- [#11390](https://github.com/rasahq/rasa/issues/11390): Fixes regression in which slot mappings were prioritized according to reverse order as they were listed in the domain, instead of in order from first to last, as was implicitly expected in `2.x`.
  Clarifies this implicit priority order in the docs.
- [#11394](https://github.com/rasahq/rasa/issues/11394): Enables the dispatching of bot messages returned as events by slot validation actions.


## [3.2.4] - 2022-07-21
### Bugfixes
- [#11061](https://github.com/rasahq/rasa/issues/11061): Added session_config key as valid domain key during domain loading from directory containing a separate domain file with session configuration.
- [#11362](https://github.com/rasahq/rasa/issues/11362): Run default action `action_extract_slots` after a custom action returns a `UserUttered` event to fill any applicable slots.
- [#11368](https://github.com/rasahq/rasa/issues/11368): Handle the case when an `EndpointConfig` object is given as parameter to the `AwaitableTrackerStore.create()` method.


## [3.2.3] - 2022-07-18
### Bugfixes
- [#11305](https://github.com/rasahq/rasa/issues/11305): - Fixed error in creating response when slack sends retry messages. Assigning `None` to `response.text` caused `TypeError: Bad body type. Expected str, got NoneType`.
  - Fixed Slack triggering timeout after 3 seconds if the action execution is too slow. Running `on_new_message` as an asyncio background task instead of a blocking await fixes this by immediately returning a response with code 200.
- [#11326](https://github.com/rasahq/rasa/issues/11326): Revert change in #10295 that removed running the form validation action on activation of the form before the loop is active.
- [#11333](https://github.com/rasahq/rasa/issues/11333): `SlotSet` events will be emitted when the value set by the current user turn is the same as the existing value.

  Previously, `ActionExtractSlots` would not emit any `SlotSet` events if the new value was the same as the existing
  one. This caused the augmented memoization policy to lose these slot values when truncating the tracker.


## [3.2.2] - 2022-07-05
### Improved Documentation
- [#11207](https://github.com/rasahq/rasa/issues/11207): Update documentation for customizable classes such as tracker stores, event brokers and lock stores.

### Miscellaneous internal changes
- [#11296](https://github.com/rasahq/rasa/issues/11296)


## [3.2.1] - 2022-06-17
### Bugfixes
- [#10430](https://github.com/rasahq/rasa/issues/10430): Fix failed check in `rasa data validate` that verifies forms in rules or stories are consistent with the domain when the rule or story contains a default action as `active_loop` step.


## [3.2.0] - 2022-06-14
### Deprecations and Removals
- [#10989](https://github.com/rasahq/rasa/issues/10989): [NLU training data](nlu-training-data.mdx) in JSON format is deprecated and will be
  removed in Rasa Open Source 4.0.
  Please use `rasa data convert nlu -f yaml --data <path to NLU data>` to convert your
  NLU JSON data to YAML format before support for NLU JSON data is removed.

### Improvements
- [#10696](https://github.com/rasahq/rasa/issues/10696): Make `TrackerStore` interface methods asynchronous and supply an `AwaitableTrackerstore` wrapper for custom tracker stores which do not implement the methods as asynchronous.
- [#10897](https://github.com/rasahq/rasa/issues/10897): Added flag `use_gpu` to `TEDPolicy` and `UnexpecTEDIntentPolicy` that can be used to enable training on CPU even when a GPU is available.
- [#11102](https://github.com/rasahq/rasa/issues/11102): Add `--endpoints` command line parameter to `rasa train` parser.

### Bugfixes
- [#11129](https://github.com/rasahq/rasa/issues/11129): The azure botframework channel now validates the incoming JSON Web Tokens (including signature).

  Previously, JWTs were not validated at all.
- [#9386](https://github.com/rasahq/rasa/issues/9386): `rasa shell` now outputs custom json unicode characters instead of `\uxxxx` codes

### Improved Documentation
- [#11130](https://github.com/rasahq/rasa/issues/11130): Clarify aspects of the API spec
  GET /status endpoint: Correct response schema for model_id - a string, not an object.

  GET /conversations/{conversation_id}/tracker: Describe each of the enum options for include_events query parameter

  POST & PUT /conversations/{conversation_id}/tracker/eventss: Events schema added for each event type

  GET /conversations/{conversation_id}/story: Clarified the all_sessions query parameter and default behaviour.

  POST /model/test/intents : Remove JSON payload option since it is not supported

  POST /model/parse: Explain what emulation_mode is and how it affects response results

### Miscellaneous internal changes
- [#11088](https://github.com/rasahq/rasa/issues/11088), [#11123](https://github.com/rasahq/rasa/issues/11123), [#9093](https://github.com/rasahq/rasa/issues/9093), [#9099](https://github.com/rasahq/rasa/issues/9099)

## [3.1.7] - 2022-08-30
### Miscellaneous internal changes
- [#11522](https://github.com/rasahq/rasa/issues/11522)


## [3.1.6] - 2022-07-20
### Bugfixes
- [#11362](https://github.com/rasahq/rasa/issues/11362): Run default action `action_extract_slots` after a custom action returns a `UserUttered` event to fill any applicable slots.


## [3.1.5] - 2022-07-15
### Bugfixes
- [#11333](https://github.com/rasahq/rasa/issues/11333): `SlotSet` events will be emitted when the value set by the current user turn is the same as the existing value.

  Previously, `ActionExtractSlots` would not emit any `SlotSet` events if the new value was the same as the existing
  one. This caused the augmented memoization policy to lose these slot values when truncating the tracker.


## [3.1.4] - 2022-06-21                          No significant changes.
Upgrade dependent libraries with security vulnerabilities (Pillow, TensorFlow, ujson).

## [3.1.3] - 2022-06-17
### Bugfixes
- [#11129](https://github.com/rasahq/rasa/issues/11129): The azure botframework channel now validates the incoming JSON Web Tokens (including signature).

  Previously, JWTs were not validated at all.
- [#11197](https://github.com/rasahq/rasa/issues/11197): Backports fix for failed check in `rasa data validate` that verifies forms in rules or stories are consistent with the domain when the rule or story contains a default action as `active_loop` step.


## [3.1.2] - 2022-06-08                         
### Miscellaneous internal changes
- [#11156](https://github.com/rasahq/rasa/issues/11156), [#11173](https://github.com/rasahq/rasa/issues/11173)


## [3.1.1] - 2022-06-03                         
### Bugfixes
- [#10480](https://github.com/rasahq/rasa/issues/10480): Remove warning for Rasa X localmode not being supported when the `--production` flag is present.
- [#10908](https://github.com/rasahq/rasa/issues/10908): Pin requirement for `scipy<1.8.0` since `scipy>=1.8.0` is not backward compatible with `scipy<1.8.0` and additionally requires Python>=3.8, while Rasa supports Python 3.7 as well.
- [#11149](https://github.com/rasahq/rasa/issues/11149): Fix the extraction of values for slots with mapping conditions from trigger intents that activate a form, which was possible in `2.x`.


## [3.1.0] - 2022-03-25                         
### Features
- [#10203](https://github.com/rasahq/rasa/issues/10203): Add configuration options (via env variables) for library logging.
- [#10473](https://github.com/rasahq/rasa/issues/10473): Support other recipe types.

  This pull request also adds support for graph recipes, see details at
  https://rasa.com/docs/rasa/model-configuration and check Graph Recipe page.

  Graph recipe is a raw format for specifying executed graph directly. This is
  useful if you need a more powerful way to specify your model creation.
- [#10545](https://github.com/rasahq/rasa/issues/10545): Added optional `ssl_keyfile`, `ssl_certfile`, and `ssl_ca_certs` parameters to the Redis tracker store.
- [#10650](https://github.com/rasahq/rasa/issues/10650): Added `LogisticRegressionClassifier` to the NLU classifiers.

  This model is lightweight and might help in early prototyping. The training times typically decrease substantially, but the accuracy might be a bit lower too.
- [#8762](https://github.com/rasahq/rasa/issues/8762): Added support for Python 3.9.

### Improvements
- [#10378](https://github.com/rasahq/rasa/issues/10378): Bump TensorFlow version to 2.7.

  :::caution
  We can't guarantee the exact same output and hence model performance if your 
  configuration uses `LanguageModelFeaturizer`. This applies to the case where the 
  model is re-trained with the new rasa open source version without changing the 
  configuration, random seeds, and data as well as to the case where a model trained with 
  a previous version of rasa open source is loaded with this new version for inference.

  We suggest training a new model if you are upgrading to this version of Rasa Open Source.
- [#10444](https://github.com/rasahq/rasa/issues/10444): Make `rasa data validate` check for duplicated intents, forms, responses 
  and slots when using domains split between multiple files.
- [#10899](https://github.com/rasahq/rasa/issues/10899): Add an `influence_conversation` flag to entites to provide a shorthand for ignoring an entity for all intents.
- [#9789](https://github.com/rasahq/rasa/issues/9789): Add `--request-timeout` command line argument to `rasa shell`, allowing users to configure the time a request can take before it's terminated.

### Bugfixes
- [#10376](https://github.com/rasahq/rasa/issues/10376): Validate regular expressions in nlu training data configuration.
- [#10409](https://github.com/rasahq/rasa/issues/10409): Unset the default values for `num_threads` and `finetuning_epoch_fraction` to `None` in order 
  to fix cases when CLI defaults override the data from config.
- [#10447](https://github.com/rasahq/rasa/issues/10447): Update `rasa data validate` to not fail when `active_loop` is `null`
- [#10570](https://github.com/rasahq/rasa/issues/10570): Fixes Domain loading when domain config uses multiple yml files.

  Previously not all configures attributes were necessarily known when merging Domains, and in the case of `entities` were not being properly assigned to `intents`.
- [#10606](https://github.com/rasahq/rasa/issues/10606): Fix `max_history` truncation in `AugmentedMemoizationPolicy` to preserve the most recent `UserUttered` event.
  Previously, `AugmentedMemoizationPolicy` failed to predict next action after long sequences of actions (longer than `max_history`) because the policy did not have access to the most recent user message.
- [#10634](https://github.com/rasahq/rasa/issues/10634): Add `RASA_ENVIRONMENT` header in Kafka only if the environmental variable is set.
- [#10767](https://github.com/rasahq/rasa/issues/10767): Merge domain entities as lists of dicts, not lists of lists to support entity roles and groups across multiple domains.
- [#9351](https://github.com/rasahq/rasa/issues/9351): Add an option to specify `--domain` for `rasa test nlu` CLI command.

### Improved Documentation
- [#10553](https://github.com/rasahq/rasa/issues/10553): Fixed an over-indent in the Tokenizers section of the Components page of the docs.

### Miscellaneous internal changes
- [#10143](https://github.com/rasahq/rasa/issues/10143), [#10507](https://github.com/rasahq/rasa/issues/10507), [#10568](https://github.com/rasahq/rasa/issues/10568), [#10601](https://github.com/rasahq/rasa/issues/10601), [#10658](https://github.com/rasahq/rasa/issues/10658), [#10746](https://github.com/rasahq/rasa/issues/10746), [#10807](https://github.com/rasahq/rasa/issues/10807), [#9094](https://github.com/rasahq/rasa/issues/9094), [#9096](https://github.com/rasahq/rasa/issues/9096), [#9097](https://github.com/rasahq/rasa/issues/9097), [#9098](https://github.com/rasahq/rasa/issues/9098)


## [3.0.10] - 2022-03-15## [3.0.10] - 2022-03-15                          
### Bugfixes
- [#10675](https://github.com/rasahq/rasa/issues/10675): Fix broken conversion from Rasa JSON NLU data to Rasa YAML NLU data.


## [3.0.9] - 2022-03-11                         
### Bugfixes
- [#10412](https://github.com/rasahq/rasa/issues/10412): Fix Socket IO connection issues by upgrading sanic to v21.12. 

  The bug is caused by [an invalid function signature](https://github.com/sanic-org/sanic/issues/2272) and is fixed in [v21.12](https://sanic.readthedocs.io/en/v21.12.1/sanic/changelog.html#version-21-12-0).

  This update brings some deprecations in `sanic`:

  - Sanic and Blueprint may no longer have arbitrary properties attached to them
      - Fixed this by moving user defined properties to the `instance.ctx` object
  - Sanic and Blueprint forced to have compliant names
      - Fixed this by using string literal names instead of the module's name via _\_name\_\_
  - `sanic.exceptions.abort` is Deprecated
      - Fixed by replacing it with `sanic.exceptions.SanicException`
  - `sanic.response.StreamingHTTPResponse` is deprecated
      - Fixed by replacing it with sanic.response.ResponseStream
- [#10447](https://github.com/rasahq/rasa/issues/10447): Update `rasa data validate` to not fail when `active_loop` is `null`

### Improved Documentation
- [#10798](https://github.com/rasahq/rasa/issues/10798): Updated the `model_confidence` parameter in `TEDPolicy` and `DIETClassifier`. The `linear_norm` is removed
  as it is no longer supported.
- [#10940](https://github.com/rasahq/rasa/issues/10940): Added an additional step to `Receiving Messages` section in slack.mdx documentation. After a slack update this 
  additional step is needed to allow direct messages to the bot.
- [#10957](https://github.com/rasahq/rasa/issues/10957): Backport the updated deployment docs to 3.0.x.


## [3.0.8] - 2022-02-11
### Improvements
- [#10394](https://github.com/rasahq/rasa/issues/10394): Allow single tokens in rasa end-to-end test files to be annotated with multiple entities.

  Some entity extractors (s.a. `RegexEntityExtractor`) can generate multiple entities from a single expression. Before this change, `rasa test` would fail in this case, because test stories could not be annotated correctly.
  New annotation option is
  ```YAML
  stories:
    - story: Some story
      steps:
        - user: |
            cancel my [iphone][{"entity":"iphone", "value":"iphone"},{"entity":"smartphone", "value":"true"}{"entity":"mobile_service", "value":"true"}]
          intent: cancel_contract
  ```

### Bugfixes
- [#10865](https://github.com/rasahq/rasa/issues/10865): Fixed a bug where the `POST /conversations/<conversation_id>/tracker/events` endpoint repeated
  session start events when appending events to a new tracker.


## [3.0.7] - 2022-02-09
### Bugfixes
- [#10516](https://github.com/rasahq/rasa/issues/10516): Checkpoint weights were never loaded before. Implements overwriting checkpoint weights to the final model weights after training of `DIETClassifier`, `ResponseSelector` and `TEDPolicy`.
- [#10782](https://github.com/rasahq/rasa/issues/10782): Allow arbitrary keys under each slot in the domain to allow for custom slot types.
- [#10840](https://github.com/rasahq/rasa/issues/10840): Fix issue with missing running event loop in `MainThread` when starting Rasa Open 
  Source for Rasa X with JWT secrets.


## [3.0.6] - 2022-01-28
### Deprecations and Removals
- [#10590](https://github.com/rasahq/rasa/issues/10590): Removed CompositionView.

### Bugfixes
- [#10504](https://github.com/rasahq/rasa/issues/10504): Fixes a bug which was caused by `DIETClassifier` (`ResponseSelector`, `SklearnIntentClassifier` and `CRFEntityExtractor` have the same issue) trying to process message which didn't have required features. Implements removing unfeaturized messages for the above-mentioned components before training and prediction.
- [#10540](https://github.com/rasahq/rasa/issues/10540): Enable slots with `from_entity` mapping that are not part of a form's required slots to be set during active loop.
- [#10673](https://github.com/rasahq/rasa/issues/10673): Catch `ValueError` for any port values that cannot be cast to integer and re-raise as `RasaException` during the initialisation of `SQLTrackerStore`.
- [#10728](https://github.com/rasahq/rasa/issues/10728): Use `tf.function` for model prediction to improve inference speed.
- [#10761](https://github.com/rasahq/rasa/issues/10761): Tie prompt-toolkit to ^2.0 to fix `rasa-shell`.

### Improved Documentation
- [#10536](https://github.com/rasahq/rasa/issues/10536): Update dynamic form behaviour docs section with an example on how to override `required_slots` in case of removal of a form required slot.


## [3.0.5] - 2022-01-19
### Bugfixes
- [#10519](https://github.com/rasahq/rasa/issues/10519): Corrects `transformer_size` parameter value (`None` by default) with a default size during loading in case `ResponseSelector` contains transformer layers.

### Miscellaneous internal changes
- [#10385](https://github.com/rasahq/rasa/issues/10385), [#592](https://github.com/rasahq/rasa/issues/592)


## [3.0.4] - 2021-12-22
                       

### Miscellaneous internal changes
- [#10572](https://github.com/rasahq/rasa/issues/10572)


## [3.0.3] - 2021-12-16
### Bugfixes
- [#10448](https://github.com/rasahq/rasa/issues/10448): Copy lookup tables to train and test folds in cross validation. Before, the generated folds did not have a copy of
  the lookup tables from the original NLU data, so that `RegexEntityExtractor` could not recognize any entities during 
  the evaluation.
- [#7645](https://github.com/rasahq/rasa/issues/7645): Do not print warning when subintent actions have response.

### Miscellaneous internal changes
- [#9945](https://github.com/rasahq/rasa/issues/9945)


## [3.0.2] - 2021-12-09
### Bugfixes
- [#10374](https://github.com/rasahq/rasa/issues/10374): Update SQLAlchemy version to a compatible one in case other dependencies force
  a lower version.
- [#10391](https://github.com/rasahq/rasa/issues/10391): Fix overriding of default config with custom config containing nested dictionaries. Before,
   the keys of a nested dictionary in the default config that were not specified in the 
  custom config got lost.
- [#10401](https://github.com/rasahq/rasa/issues/10401): Add `UserWarning` to alert users trying to run `rasa x` CLI command with rasa version 3.0 or higher that rasa-x currently doesn't support rasa 3.x.

### Improved Documentation
- [#10291](https://github.com/rasahq/rasa/issues/10291): Added note to the slot mappings section of the migration guide to recommend checking dynamic form behavior on migrated assistants.


## [3.0.1] - 2021-12-02
### Bugfixes
- [#10235](https://github.com/rasahq/rasa/issues/10235): Fix previous slots getting filled after a restart. Previously events were
  searched from oldest to newest which meant we would find first occurrence of a
  message and use slots from thereafter. Now we use the last utterance or the
  restart event.

### Miscellaneous internal changes
- [#10405](https://github.com/rasahq/rasa/issues/10405)


## [3.0.0] - 2021-11-23
### Deprecations and Removals
- [#6487](https://github.com/rasahq/rasa/issues/6487): Remove backwards compatibility code with Rasa Open Source 1.x, Rasa Enterprise 0.35, and other outdated
  backwards compatibility code in `rasa.cli.x`, `rasa.core.utils`, `rasa.model_testing`, `rasa.model_training`
  and `rasa.shared.core.events`.
- [#8569](https://github.com/rasahq/rasa/issues/8569): Removed Python 3.6 support as [it reaches its end of life in December 2021](https://www.python.org/dev/peps/pep-0494/#lifespan).
- [#8862](https://github.com/rasahq/rasa/issues/8862): Follow through on removing deprecation warnings for synchronous `EventBroker` methods.
- [#8864](https://github.com/rasahq/rasa/issues/8864): Follow through on deprecation warnings for policies and policy ensembles.
- [#8867](https://github.com/rasahq/rasa/issues/8867): Follow through on deprecation warnings for `rasa.shared.data`.
- [#8868](https://github.com/rasahq/rasa/issues/8868): Follow through on deprecation warnings for the `Domain`. Most importantly this will
  enforce the schema of the [`forms` section](forms.mdx) in the domain file.
  This further includes the removal of the `UnfeaturizedSlot` type.
- [#8869](https://github.com/rasahq/rasa/issues/8869): Remove deprecated `change_form_to` and `set_form_validation` methods from `DialogueStateTracker`.
- [#8870](https://github.com/rasahq/rasa/issues/8870): Remove the support of Markdown training data format. This includes:
  - reading and writing of story files in Markdown format
  - reading and writing of NLU data in Markdown format
  - reading and writing of retrieval intent data in Markdown format
  - all the Markdown examples and tests that use Markdown
- [#8871](https://github.com/rasahq/rasa/issues/8871): Removed automatic renaming of deprecated action
  `action_deactivate_form` to `action_deactivate_loop`.
  `action_deactivate_form` will just be treated like other
  non-existing actions from now on.
- [#8872](https://github.com/rasahq/rasa/issues/8872): Remove deprecated `sorted_intent_examples` method from `TrainingData`.
- [#8873](https://github.com/rasahq/rasa/issues/8873): Raising `RasaException` instead of deprecation warning when using
  `class_from_module_path` for loading types other than classes.
- [#8874](https://github.com/rasahq/rasa/issues/8874): Specifying the `retrieve_events_from_previous_conversation_sessions` kwarg for the any `TrackerStore` was deprecated and has now been removed.
  Please use the `retrieve_full_tracker()` method instead.

  Deserialization of pickled trackers was deprecated and has now been removed.
  Rasa will perform any future save operations of trackers using json serialisation.

  Removed catch for missing (deprecated) `session_date` when saving trackers in `DynamoTrackerStore`.
- [#8879](https://github.com/rasahq/rasa/issues/8879): Removed the deprecated dialogue policy state featurizers: `BinarySingleStateFeature` and `LabelTokenizerSingleStateFeaturizer`.

  Removed the deprecated method `encode_all_actions` of `SingleStateFeaturizer`. Use `encode_all_labels` instead.
- [#8880](https://github.com/rasahq/rasa/issues/8880): Follow through with removing deprecated policies: `FormPolicy`, `MappingPolicy`, `FallbackPolicy`, `TwoStageFallbackPolicy`, and `SklearnPolicy`.

  Remove warning about default value of `max_history` in MemoizationPolicy. The default value is now `None`.
- [#8881](https://github.com/rasahq/rasa/issues/8881): Follow through on deprecation warnings and remove code, tests, and docs for `ConveRTTokenizer`, `LanguageModelTokenizer` and `HFTransformersNLP`.
- [#8883](https://github.com/rasahq/rasa/issues/8883): `rasa.shared.nlu.training_data.message.Message` method `get_combined_intent_response_key` has been removed. `get_full_intent` should now be used in its place.
- [#8974](https://github.com/rasahq/rasa/issues/8974): Intent IDs sent with events (to kafka and elsewhere) have been removed, intent
  names can be used instead (or if numerical values are needed for backwards
  compatibility, one can also hash the names to get previous ID values, ie.
  `hash(intent_name)` is the old ID values). Intent IDs have been removed because
  they were providing no extra value and integers that large were problematic for
  some event broker implementations.
- [#9236](https://github.com/rasahq/rasa/issues/9236): Remove `loop` argument from `train` method in `rasa`.
  This argument became redundant when Python 3.6 support was dropped as `asyncio.run` became available in Python 3.7.
- [#9390](https://github.com/rasahq/rasa/issues/9390): Remove `template_variables` and `e2e` arguments from `get_stories` method of `TrainingDataImporter`.
  This argument was used in Markdown data format and became redundant once Markdown was removed.
- [#9399](https://github.com/rasahq/rasa/issues/9399): `weight_sparsity` has been removed. Developers should replace it with `connection_density` in the following way: `connection_density` = 1-`weight_sparsity`.

  `softmax` is not available as a `loss_type` anymore.

  The `linear_norm` option has been removed as possible value for `model_confidence`. Please, use `softmax` instead.

  `minibatch` has been removed as a value for `tensorboard_log_level`, use `batch` instead.

  Removed deprecation warnings related to the removed component config values.
- [#9404](https://github.com/rasahq/rasa/issues/9404): Follow through on removing deprecation warnings raised in these modules:

  - `rasa/server.py`

  - `rasa/core/agent.py`

  - `rasa/core/actions/action.py`

  - `rasa/core/channels/mattermost.py`

  - `rasa/core/nlg/generator.py`

  - `rasa/nlu/registry.py`
- [#9432](https://github.com/rasahq/rasa/issues/9432): Remove deprecation warnings associated with the `"number_additional_patterns"` parameter of
  `rasa.nlu.featurizers.sparse_featurizer.regex_featurizer.RegexFeaturizer`.
  This parameter is no longer needed for incremental training.

  Remove deprecation warnings associated with the `"additional_vocabulary_size"` parameter of
  `rasa.nlu.featurizers.sparse_featurizer.count_vectors_featurizer.CountVectorsFeaturizer`.
  This parameter is no longer needed for incremental training.

  Remove deprecated functions `training_states_actions_and_entities` and
  `training_states_and_actions` from `rasa.core.featurizers.tracker_featurizers.TrackerFeaturizer`.
  Use `training_states_labels_and_entities` and `training_states_and_labels` instead.
- [#9455](https://github.com/rasahq/rasa/issues/9455): Follow through on deprecation warning for `NGramFeaturizer`
- [#9598](https://github.com/rasahq/rasa/issues/9598): The CLI commands `rasa data convert config` and `rasa data convert responses` which
  converted from the Rasa Open Source 1 to the Rasa Open Source 2 formats were removed.
  Please use a Rasa Open Source 2 installation to convert your training data before
  moving to Rasa Open Source 3.
- [#9766](https://github.com/rasahq/rasa/issues/9766): `rasa.core.agent.Agent.visualize` was removed. Please use `rasa visualize` or
  `rasa.core.visualize.visualize` instead.
- [#9972](https://github.com/rasahq/rasa/issues/9972): Removed slot auto-fill functionality, making the key invalid to use in the domain file.
  The `auto_fill` parameter was also removed from the constructor of the `Slot` class.
  In order to continue filling slots with entities of the same name, you now have to define a `from_entity` mapping in the `slots` section of the domain.
  To learn more about how to migrate your 2.0 assistant, please read the migration guide.

### Features
- [#10150](https://github.com/rasahq/rasa/issues/10150): Training data version upgraded from `2.0` to `3.0` due to breaking changes to format in Rasa Open Source 3.0
- [#10170](https://github.com/rasahq/rasa/issues/10170): A new experimental feature called `Markers` has been added.
  `Markers` allow you to define points of interest in conversations as a set of conditions that need to be met.
  A new command `rasa evaluate markers` allows you to apply these conditions to your existing tracker stores
  and outputs the points at which the conditions were satisfied.
- [#9803](https://github.com/rasahq/rasa/issues/9803): Rasa Open Source now uses the [model configuration](model-configuration.mdx) to build a

  [directed acyclic graph](https://en.wikipedia.org/wiki/Directed_acyclic_graph).
  This graph describes the dependencies between the items in your model configuration and
  how data flows between them. This has two major benefits:

  - Rasa Open Source can use the computational graph to optimize the execution of your
    model. Examples for this are efficient caching of training steps or executing
    independent steps in parallel.
  - Rasa Open Source can represent different model architectures flexibly. As long as the
    graph remains acyclic Rasa Open Source can in theory pass any data to any graph
    component based on the model configuration without having to tie the underlying
    software architecture to the used model architecture.

  This change required changes to custom policies and custom NLU components. See the
  documentation for a detailed
  [migration guide](migration-guide.mdx#custom-policies-and-custom-components).
- [#9972](https://github.com/rasahq/rasa/issues/9972): Added explicit mechanism for slot filling that allows slots to be set and/or updated throughout the conversation.
  This mechanism is enabled by defining global slot mappings in the `slots` section of the domain file.

  In order to support this new functionality, implemented a new default action: `action_extract_slots`. This new action runs after each user turn and checks if any slots can be filled with information extracted from the last user message based on defined slot mappings.

  Since slot mappings were moved away from the `forms` section of the domain file, converted the form's `required_slots` to a list of slot names.
  In order to restrict certain mappings to a form, you can now use the `conditions` key in the mapping to define the applicable `active_loop`, like so:
  ```yaml
  slots:
    location:
      type: text
      influence_conversation: false
      mappings:
      - type: from_entity
        entity: city
        conditions:
        - active_loop: booking_form
  ```
  To learn more about how to migrate your 2.0 assistant, please read the migration guide.

### Improvements
- [#10189](https://github.com/rasahq/rasa/issues/10189): Updated the `/status` endpoint response payload, and relevant documentation, to return/reflect the updated 3.0 keys/values.
- [#7619](https://github.com/rasahq/rasa/issues/7619): Bump TensorFlow version to 2.6.

    This update brings some security benefits (see TensorFlow
    [release notes](https://github.com/tensorflow/tensorflow/releases/tag/v2.6.0)
    for details). However, internal experiments suggest that it is also associated with
    increased train and inference time, as well as increased memory usage.

    You can read more about why we decided to update TensorFlow, and what the expected
    impact is [here](https://rasa.com/blog/let-s-talk-about-tensorflow-2-6/).

    If you experience a significant increase in train time, inference time, and/or memory
    usage, please let us know in the [forum](https://forum.rasa.com/t/feedback-upgrading-to-tensorflow-2-6/48331).

    Users can no longer set `TF_DETERMINISTIC_OPS=1` if they are using GPU(s) because a
    `tf.errors.UnimplementedError` will be thrown by TensorFlow (read more
    [here](https://github.com/tensorflow/tensorflow/releases/tag/v2.6.0)).

    :::caution
    This **breaks backward compatibility of previously trained models**.
    It is not possible to load models trained with previous versions of Rasa Open Source. Please re-train
    your assistant before trying to use this version.
- [#8057](https://github.com/rasahq/rasa/issues/8057): Added authentication support for connecting to external RabbitMQ servers.
  Currently user has to hardcode a username and a password in a URL in order to connect to an external RabbitMQ server.
- [#8459](https://github.com/rasahq/rasa/issues/8459): 1) Failed test stories will display full retrieval intents.

  2) Retrieval intents will be extracted during action prediction in test stories so that we won't have unnecessary mismatches anymore.

  Let's take this example story:
  ```yaml
  - story: test story
    steps:
    - user: |
        what is your name?
      intent: chitchat/ask_name
    - action: utter_chitchat/ask_name
    - intent: bye
    - action: utter_bye
  ```

  Before:
  ```yaml
    steps:
    - intent: chitchat   # 1) intent is not displayed in it's original form
    - action: utter_chitchat/ask_name  # predicted: utter_chitchat
                    # 2) retrieval intent is not extracted during action prediction and we have a mismatch

    - intent: bye  # some other fail
    - action: utter_bye # some other fail
  ```

  Both 1) and 2) problems are solved.

  Now:
  ```yaml
    steps:
    - intent: chitchat/ask_name
    - action: utter_chitchat/ask_name
    - intent: bye  # some other fail
    - action: utter_bye # some other fail
  ```
- [#8469](https://github.com/rasahq/rasa/issues/8469): Added `-i` command line option to make RASA listen on a specific ip-address instead of any network interface
- [#8760](https://github.com/rasahq/rasa/issues/8760): `rasa data validate` now checks that forms referenced in `active_loop` directives are defined in the domain
- [#8914](https://github.com/rasahq/rasa/issues/8914): Every conversation event now includes in its metadata the ID of the model which loaded at the time it was created.
- [#8924](https://github.com/rasahq/rasa/issues/8924): Send indices of user message tokens along with the `UserUttered` event through the event broker to Rasa X.
- [#8929](https://github.com/rasahq/rasa/issues/8929): Added optional flag to convert intent ID hashes from integer to string in the `KafkaEventBroker`.
- [#8933](https://github.com/rasahq/rasa/issues/8933): Make it possible to use `or` functionality for `slot_was_set` events.
- [#9068](https://github.com/rasahq/rasa/issues/9068): Upgraded the spaCy dependency from version 3.0 to 3.1.
- [#9133](https://github.com/rasahq/rasa/issues/9133): Implemented `fingerprint` methods in these classes:

  - `Event`
  - `Slot`
  - `DialogueStateTracker`
- [#9193](https://github.com/rasahq/rasa/issues/9193): Added debug message that logs when a response condition is used.
- [#9485](https://github.com/rasahq/rasa/issues/9485): The naming scheme for trained models was changed. Unless you provide a
  `--fixed-model-name` to `rasa train`, Rasa Open Source will now generate a new model
  name using the schema `<timestamp>-<random name>.tar.gz`, e.g.
  - `20211018-094821-composite-pita.tar.gz` (for a model containing a trained NLU and dialogue model)
  - `nlu-20211018-094821-composite-pita.tar.gz` (for a model containing only a trained NLU model but not a dialogue model)
  - `core-20211018-094821-composite-pita.tar.gz` (for a model containing only a trained dialogue model but no NLU model)
- [#9604](https://github.com/rasahq/rasa/issues/9604): Due to changes in the model architecture the behavior of `rasa train --dry-run` changed.
  The exit codes now have the following meaning:

  * `0` means that the model does not require an expensive retraining. However, the
    responses might still require updating by running `rasa train`
  * `1` means that one or multiple components require to be retrained.
  * `8` means that the `--force` flag was used and hence any cached results are ignored
    and the entire model is retrained.
- [#9642](https://github.com/rasahq/rasa/issues/9642): Machine learning components like `DIETClassifier`, `ResponseSelector` and `TEDPolicy` using a `ranking_length` parameter will no longer report renormalised
  confidences for the top predictions by default.

  A new parameter `renormalize_confidences` is added to these components which if set to `True`, renormalizes the confidences of top `ranking_length` number of predictions to sum up to 1. The default value is `False`, which means no renormalization will be applied by default. It is advised to leave it to `False` but if you are trying to reproduce the results from previous versions of Rasa Open Source, you can set it to `True`.

  Renormalization will only be applied if `model_confidence=softmax` is used.

### Bugfixes
- [#10079](https://github.com/rasahq/rasa/issues/10079): Fixed validation behavior and logging output around unused intents and utterances.
- [#8614](https://github.com/rasahq/rasa/issues/8614): `rasa test nlu --cross-validation` uses autoconfiguration when no pipeline is defined instead of failing
- [#9195](https://github.com/rasahq/rasa/issues/9195): Update DynamoDb tracker store to correctly retrieve all `sender_ids` from a DynamoDb table.
- [#9629](https://github.com/rasahq/rasa/issues/9629): Fix for `failed_test_stories.yml` not printing the correct message when the extracted entity
  specified in a test story is incorrect.
- [#9852](https://github.com/rasahq/rasa/issues/9852): Fix CVE-2021-41127

### Improved Documentation
- [#10095](https://github.com/rasahq/rasa/issues/10095): Added new docs for Markers.
- [#10230](https://github.com/rasahq/rasa/issues/10230): Update pip in same command which installs rasa and clarify supported version in
  docs.
- [#8568](https://github.com/rasahq/rasa/issues/8568): Update `pika` consumer code in Event Brokers documentation.
- [#8930](https://github.com/rasahq/rasa/issues/8930): Adds documentation on how to use `CRFEntityExtractor` with features from a dense featurizer (e.g. `LanguageModelFeaturizer`).
- [#9366](https://github.com/rasahq/rasa/issues/9366): Updated docs (Domain, Forms, Default Actions, Migration Guide, CLI) to provide more detail over the new slot mappings changes.
- [#9711](https://github.com/rasahq/rasa/issues/9711): Updated documentation publishing mechanisms to build one version of [the documentation](https://rasa.com/docs/rasa)
  for each major version of Rasa Open Source, starting from 2.x upwards. Previously, we were building one
  version of the documentation for each minor version of Rasa Open Source, resulting in a poor user
  experience and high maintenance costs.

### Miscellaneous internal changes
- [#10065](https://github.com/rasahq/rasa/issues/10065), [#10084](https://github.com/rasahq/rasa/issues/10084), [#10086](https://github.com/rasahq/rasa/issues/10086), [#10131](https://github.com/rasahq/rasa/issues/10131), [#9078](https://github.com/rasahq/rasa/issues/9078), [#9131](https://github.com/rasahq/rasa/issues/9131), [#9135](https://github.com/rasahq/rasa/issues/9135), [#9557](https://github.com/rasahq/rasa/issues/9557)


## [2.8.16] - 2021-12-09
### Improvements
- [#10413](https://github.com/rasahq/rasa/issues/10413): The value of the `RASA_ENVIRONMENT` environmental variable is sent as a header in messages logged by `KafkaEventBroker`.
  This value was previously only made available by `PikaEventConsumer`.

### Bugfixes
- [#10458](https://github.com/rasahq/rasa/issues/10458): Make `action_metadata` json serializable and make it available on the tracker. This is a backport of a fix in 3.0.0.


## [2.8.15] - 2021-11-25
### Bugfixes
- [#10381](https://github.com/rasahq/rasa/issues/10381): Validate regular
  expressions in nlu training data configuration.

## [2.8.14] - 2021-11-18
### Bugfixes
- [#10241](https://github.com/rasahq/rasa/issues/10241): Bump TensorFlow version to 2.6.2. _We have plans to port this
  change to 3.x (see [this issue](https://github.com/RasaHQ/rasa/issues/10378))_.
- [#10257](https://github.com/rasahq/rasa/issues/10257): Downgrade google-auth to <2.

## [2.8.13] - 2021-11-11
### Bugfixes
- [#9949](https://github.com/rasahq/rasa/issues/9949): Fixed new intent creation in `rasa interactive` command. Previously, this failed with 500
  from the server due to `UnexpecTEDIntentPolicy` trying to predict with the new intent not in
  domain.
- [#9982](https://github.com/rasahq/rasa/issues/9982): Install mitie library when preparing test runs. This step was missing before
  and tests were thus failing as we have many tests which rely on mitie library.
  Previously, `make install-full` was required.

### Miscellaneous internal changes
- [#10146](https://github.com/rasahq/rasa/issues/10146), [#9989](https://github.com/rasahq/rasa/issues/9989)


## [2.8.12] - 2021-10-21
### Bugfixes
- [#9771](https://github.com/rasahq/rasa/issues/9771): Fixed a bug where `rasa test --fail-on-prediction-errors` would raise a
  `WrongPredictionException` for entities which were actually predicted correctly.

  This happened in two ways:
  1. if for a user message some entities were extracted multiple times (by multiple entity
  extractors) but listed only once in the test story,
  2. if the order in which entities from a message were extracted didn't match the order
  in which they were listed in the test story.

### Improved Documentation
- [#9691](https://github.com/rasahq/rasa/issues/9691): Improve the documentation for training `TEDPolicy` with data augmentation.


## [2.8.11] - 2021-10-20
### Bugfixes
- [#9858](https://github.com/rasahq/rasa/issues/9858): Updates dependency on `sanic-jwt` (1.5.0 -> ">=1.6.0, <1.7.0")

  This removes the need to pin the version of `pyjwt` as the newer version of `sanic-jwt`
  manages this properly.


## [2.8.10] - 2021-10-14
### Bugfixes
- [#5657](https://github.com/rasahq/rasa/issues/5657): Add List handling in the `send_custom_json` method on `channels/facebook.py`.
  Bellow are some examples that could cause en error before.

  Example 1: when the whole json is a List
  ```
  [
      {
          "blocks": {
              "type": "progression_bar",
              "text": {"text": "progression 1", "level": "1"},
          }
      },
      {"sender": {"id": "example_id"}},
  ]
  ```

  Example 2: instead of being a Dict, *blocks* is a List when there are 2 *type*
  keys under it
  ```
  {
      "blocks": [
          {"type": "title", "text": {"text": "Conversation progress"}},
          {
              "type": "progression_bar",
              "text": {"text": "Look how far we are...", "level": "1"},
          },
      ]
  }
  ```
- [#7676](https://github.com/rasahq/rasa/issues/7676): Fixed bug when using wit.ai training data to train.
  Training failed with an error similarly to this:

  ```bash
    File "./venv/lib/python3.8/site-packages/rasa/nlu/classifiers/diet_classifier.py", line 803, in train
      self.check_correct_entity_annotations(training_data)
    File "./venv/lib/python3.8/site-packages/rasa/nlu/extractors/extractor.py", line 418, in check_correct_entity_annotations
      entities_repr = [
    File "./venv/lib/python3.8/site-packages/rasa/nlu/extractors/extractor.py", line 422, in <listcomp>
      entity[ENTITY_ATTRIBUTE_VALUE],
  KeyError: 'value'
  ```
- [#9851](https://github.com/rasahq/rasa/issues/9851): Fix CVE-2021-41127


## [2.8.9] - 2021-10-08
### Improvements
- [#7619](https://github.com/rasahq/rasa/issues/7619): Bump TensorFlow version to 2.6.

  This update brings some security benefits (see TensorFlow
  [release notes](https://github.com/tensorflow/tensorflow/releases/tag/v2.6.0)
  for details). However, internal experiments suggest that it is also associated with
  increased train and inference time, as well as increased memory usage.

  You can read more about why we decided to update TensorFlow, and what the expected
  impact is [here](https://rasa.com/blog/let-s-talk-about-tensorflow-2-6/).

  If you experience a significant increase in train time, inference time, and/or memory
  usage, please let us know in the [forum](https://forum.rasa.com/t/feedback-upgrading-to-tensorflow-2-6/48331).

  Users can no longer set `TF_DETERMINISTIC_OPS=1` if they are using GPU(s) because a
  `tf.errors.UnimplementedError` will be thrown by TensorFlow (read more
  [here](https://github.com/tensorflow/tensorflow/releases/tag/v2.6.0)).

  :::caution
  This **breaks backward compatibility of previously trained models**.
  It is not possible to load models trained with previous versions of Rasa Open Source. Please re-train
  your assistant before trying to use this version.

  :::
## [2.8.8] - 2021-10-06


### Improvements
- [#7250](https://github.com/rasahq/rasa/issues/7250): Added a function to display the actual text of a Token when inspecting
  a Message in a pipeline, making it easier to debug.

### Improved Documentation
- [#9780](https://github.com/rasahq/rasa/issues/9780): Removing the experimental feature warning for `conditional response variations` from the Rasa docs.
  The behaviour of the feature remains unchanged.
- [#9782](https://github.com/rasahq/rasa/issues/9782): Updates [quick install documentation](./installation/installing-rasa-open-source.mdx) with optional venv step, better pip install instructions, & M1 warning


## [2.8.7] - 2021-09-20
### Bugfixes
- [#9678](https://github.com/rasahq/rasa/issues/9678): Explicitly set the upper limit for currently compatible TensorFlow versions.


## [2.8.6] - 2021-09-09
### Bugfixes
- [#9302](https://github.com/rasahq/rasa/issues/9302): Fix rules not being applied when a featurised categorical slot has as one of its allowed
  values `none`, `NoNe`, `None` or a similar value.


## [2.8.5] - 2021-09-06
### Bugfixes
- [#9476](https://github.com/rasahq/rasa/issues/9476): AugmentedMemoizationPolicy is accelerated for large trackers
- [#9542](https://github.com/rasahq/rasa/issues/9542): Bump tensorflow to 2.3.4 to address security vulnerabilities


## [2.8.4] - 2021-09-02
### Improvements
- [#5546](https://github.com/rasahq/rasa/issues/5546): Increase speed of augmented lookup for `AugmentedMemoizationPolicy`

### Bugfixes
- [#7362](https://github.com/rasahq/rasa/issues/7362): Fix `--data` being treated as if non-optional on sub-commands of `rasa data convert`
- [#9490](https://github.com/rasahq/rasa/issues/9490): Fixes bug where `hide_rule_turn` was defaulting to `None` when ActionExecuted was deserialised.

### Miscellaneous internal changes
- [#8682](https://github.com/rasahq/rasa/issues/8682)


## [2.8.3] - 2021-08-19
### Bugfixes
- [#7695](https://github.com/rasahq/rasa/issues/7695): Ignore checking that intent is in domain for E2E story utterances when running `rasa data validate`. Previously data validation would fail on E2E stories.


## [2.8.2] - 2021-08-04
### Bugfixes
- [#9203](https://github.com/rasahq/rasa/issues/9203): Fixes a bug which caused training of `UnexpecTEDIntentPolicy` to crash when end-to-end training stories were included in the training data.

  Stories with end-to-end training data will now be skipped for the training of `UnexpecTEDIntentPolicy`.

### Improved Documentation
- [#8024](https://github.com/rasahq/rasa/issues/8024): Removing the experimental feature warning for the `story validation` tool from the rasa docs.
  The behaviour of the feature remains unchanged.
- [#8791](https://github.com/rasahq/rasa/issues/8791): Removing the experimental feature warning for `entity roles and groups` from the rasa docs,
  and from the code where it previously appeared as a print statement.
  The behaviour of the feature remains otherwise unchanged.


## [2.8.1] - 2021-07-22
### Improvements
- [#9085](https://github.com/rasahq/rasa/issues/9085): Add support for `cafile` parameter in `endpoints.yaml`.
  This will load a custom local certificate file and use it when making requests to that endpoint.

  For example:

  ```yaml
  action_endpoint:
    url: https://localhost:5055/webhook
    cafile: ./cert.pem
  ```

  This means that requests to the action server `localhost:5055` will use the certificate `cert.pem` located in the current working directory.

### Bugfixes
- [#9182](https://github.com/rasahq/rasa/issues/9182): Fixes wrong overriding of `epochs` parameter when `TEDPolicy` or `UnexpecTEDIntentPolicy` is not loaded in finetune mode.


## [2.8.0] - 2021-07-12
### Deprecations and Removals
- [#9045](https://github.com/rasahq/rasa/issues/9045): The option `model_confidence=linear_norm` is deprecated and will be removed in Rasa Open Source `3.0.0`.

  Rasa Open Source `2.3.0` introduced `linear_norm` as a possible value for `model_confidence`
  parameter in machine learning components such as `DIETClassifier`, `ResponseSelector` and `TEDPolicy`.
  Based on user feedback, we have identified multiple problems with this option.
  Therefore, `model_confidence=linear_norm` is now deprecated and
  will be removed in Rasa Open Source `3.0.0`. If you were using `model_confidence=linear_norm` for any of the mentioned components,
  we recommend to revert it back to `model_confidence=softmax` and re-train the assistant. After re-training,
  we also recommend to [re-tune the thresholds for fallback components](./fallback-handoff.mdx#fallbacks).
- [#9091](https://github.com/rasahq/rasa/issues/9091): The fallback mechanism for spaCy models has now been removed in Rasa `3.0.0`.

  Rasa Open Source `2.5.0` introduced support for spaCy 3.0. This introduced a
  breaking feature because models would no longer be manually linked. To make
  the transition smooth Rasa would rely on the `language` parameter in the
  `config.yml` to fallback to a medium spaCy model if no model was configured
  for the `SpacyNLP` component. In Rasa Open Source `3.0.0` and onwards the
  `SpacyNLP` component will require the model name (like `"en_core_web_md"`)
  to be passed explicitly.

### Features
- [#8724](https://github.com/rasahq/rasa/issues/8724): Added `sasl_mechanism` as an optional configurable parameters for the [Kafka Producer](event-brokers.mdx#kafka-event-broker).
- [#8913](https://github.com/rasahq/rasa/issues/8913): Introduces a new policy called [`UnexpecTEDIntentPolicy`](./policies.mdx#unexpected-intent-policy).

  `UnexpecTEDIntentPolicy` helps you [review conversations](./conversation-driven-development.mdx#review)
   and also allows your bot to react to unexpected user turns in conversations.
   It is an auxiliary policy that should only be used in conjunction with
   at least one other policy, as the only action that it can trigger
   is the special and newly introduced
   [`action_unlikely_intent`](./default-actions.mdx#action_unlikely_intent) action.

   The auto-configuration will include `UnexpecTEDIntentPolicy` in your
   configuration automatically, but you can also include it yourself
   in the `policies` section of the configuration:

   ```
   policies:
     - name: UnexpecTEDIntentPolicy
       epochs: 200
       max_history: 5
   ```

  As part of the feature, it also introduces:

  - [`IntentMaxHistoryTrackerFeaturizer`](./policies.mdx#3-intent-max-history)
    to featurize the trackers for `UnexpecTEDIntentPolicy`.
  - `MultiLabelDotProductLoss` to support `UnexpecTEDIntentPolicy`'s multi-label training objective.
  - A new default action called [`action_unlikely_intent`](./default-actions.mdx#action_unlikely_intent).


  `rasa test` command has also been adapted to `UnexpecTEDIntentPolicy`:

  - If a test story contains `action_unlikely_intent` and the policy ensemble does not trigger it, this leads to
    a test error (wrongly predicted action) and the corresponding story will be logged in `failed_test_stories.yml`.
  - If the story does not contain `action_unlikely_intent` and Rasa Open Source does predict it then
    the prediction of `action_unlikely_intent` will be ignored for the evaluation (and hence not lead
    to a prediction error) but the story will be logged in a file called `stories_with_warnings.yml`.


  The `rasa data validate` command will warn if `action_unlikely_intent` is
  included in the training stories. Accordingly, `YAMLStoryWriter` and `MarkdownStoryWriter` have been updated to not dump `action_unlikely_intent` when writing stories to a file.

  :::caution
  The introduction of a new default action **breaks backward compatibility of previously trained models**.
  It is not possible to load models trained with previous versions of Rasa Open Source. Please re-train
  your assistant before trying to use this version.

  :::

### Improvements
- [#8127](https://github.com/rasahq/rasa/issues/8127): Added detailed json schema validation for `UserUttered`, `SlotSet`, `ActionExecuted` and `EntitiesAdded` events both sent and received from the action server, as well as covered at high-level the validation of the rest of the 20 events.
  In case the events are invalid, a `ValidationError` will be raised.
- [#8232](https://github.com/rasahq/rasa/issues/8232): Users don't need to specify an additional buffer size for sparse featurizers anymore during incremental training.

  Space for new sparse features are created dynamically inside the downstream machine learning
  models - `DIETClassifier`, `ResponseSelector`. In other words, no extra buffer is created in
  advance for additional vocabulary items and space will be dynamically allocated for them inside the model.

  This means there's no need to specify `additional_vocabulary_size` for [`CountVectorsFeaturizer`](./components.mdx#countvectorsfeaturizer) or
  `number_additional_patterns` for [`RegexFeaturizer`](./components.mdx#regexfeaturizer). These parameters are now deprecated.

  **Before**
  ```yaml
  pipeline:
    - name: "WhitespaceTokenizer"
    - name: "RegexFeaturizer"
      number_additional_patterns: 100
    - name: "CountVectorsFeaturizer"
      additional_vocabulary_size: {text: 100, response: 20}
  ```

  **Now**
  ```yaml
  pipeline:
    - name: "WhitespaceTokenizer"
    - name: "RegexFeaturizer"
    - name: "CountVectorsFeaturizer"
  ```

  Also, all custom layers specifically built for machine learning models - `RasaSequenceLayer`, `RasaFeatureCombiningLayer`
  and `ConcatenateSparseDenseFeatures` now inherit from `RasaCustomLayer` so that they support flexible incremental training out of the box.
- [#8295](https://github.com/rasahq/rasa/issues/8295): Speed up the contradiction check of the [`RulePolicy`](policies.mdx#rule-policy)
  by a factor of 3.
- [#8801](https://github.com/rasahq/rasa/issues/8801): Change the confidence score assigned by [`FallbackClassifier`](components.mdx#fallbackclassifier) to fallback intent to be the same as the fallback threshold.
- [#8926](https://github.com/rasahq/rasa/issues/8926): Issue a UserWarning if a specified **domain folder** contains files that look like YML files but cannot be parsed successfully.
  Only invoked if user specifies a folder path in `--domain` paramater. Previously those invalid files in the specified folder were silently ignored.
  **Does not apply** to individually specified domain YAML files, e.g. `--domain /some/path/domain.yml`, those being invalid will still raise an exception.

### Bugfixes
- [#8711](https://github.com/rasahq/rasa/issues/8711): Fix for unnecessary retrain and duplication of folders in the model

### Miscellaneous internal changes
- [#8241](https://github.com/rasahq/rasa/issues/8241), [#8525](https://github.com/rasahq/rasa/issues/8525), [#8694](https://github.com/rasahq/rasa/issues/8694), [#8704](https://github.com/rasahq/rasa/issues/8704)


## [2.7.2] - 2021-08-09
### Bugfixes
- [#7695](https://github.com/rasahq/rasa/issues/7695): Ignore checking that intent is in domain for E2E story utterances when running `rasa data validate`. Previously data validation would fail on E2E stories.
- [#8711](https://github.com/rasahq/rasa/issues/8711): Fix for unnecessary retrain and duplication of folders in the model


## [2.7.1] - 2021-06-16


### Bugfixes
- [#7286](https://github.com/rasahq/rasa/issues/7286): Best model checkpoint allows for metrics to be equal to previous best if at least one
  metric improves, rather than strict improvement for each metric.
- [#8200](https://github.com/rasahq/rasa/issues/8200): Fixes a bug where multiple plots overlap each other and are rendered incorrectly when comparing performance across multiple NLU pipelines.
- [#8812](https://github.com/rasahq/rasa/issues/8812): Don't evaluate entities if no entities present in test data.

  Also, catch exception in `plot_paired_histogram` when data is empty.


## [2.7.0] - 2021-06-03


### Improvements
- [#7691](https://github.com/rasahq/rasa/issues/7691): Changed the default config to train the `RulePolicy` before the `TEDPolicy`.
  This means that conflicting rule/stories will be identified before a potentially slow training of the `TEDPolicy`.
- [#7799](https://github.com/rasahq/rasa/issues/7799): Updated validator used by `rasa data validate` to verify that actions used in stories and rules are present in the domain and that form slots match domain slots.
- [#7912](https://github.com/rasahq/rasa/issues/7912): Rename `plot_histogram` to `plot_paired_histogram` and fix missing bars in the plot.
- [#8225](https://github.com/rasahq/rasa/issues/8225): Changed --data option type in the ``rasa data validate``` command to allow more than one path to be passed.

### Bugfixes
- [#8152](https://github.com/rasahq/rasa/issues/8152): The file `failed_test_stories.yml` (generated by `rasa test`) now also includes the wrongly predicted entity as a comment next to the entity of a user utterance.
  Additionally, the comment printed next to the intent of a user utterance is printed only if the intent was wrongly predicted (irrelevantly if there was a wrongly predicted entity or not in the specific user utterance).
- [#8309](https://github.com/rasahq/rasa/issues/8309): Added check in PikaEventBroker constructor: if port cannot be cast to integer, raise RasaException
- [#8388](https://github.com/rasahq/rasa/issues/8388): Fixed bug where missing intent warnings appear when running `rasa test`
- [#8611](https://github.com/rasahq/rasa/issues/8611): Update `should_retrain` function to return the correct fingerprint comparison result
  even when there is a problem with model unpacking.
- [#8719](https://github.com/rasahq/rasa/issues/8719): Handle correctly Telegram edited message.

### Miscellaneous internal changes
- [#8591](https://github.com/rasahq/rasa/issues/8591), [#8641](https://github.com/rasahq/rasa/issues/8641), [#8654](https://github.com/rasahq/rasa/issues/8654), [#8658](https://github.com/rasahq/rasa/issues/8658), [#8802](https://github.com/rasahq/rasa/issues/8802)


## [2.6.3] - 2021-05-28


### Bugfixes
- [#8046](https://github.com/rasahq/rasa/issues/8046): `ResponseSelector` can now be trained with the transformer enabled (i.e. when a positive
  `number_of_transformer_layers` is provided) even if one doesn't specify the transformer's
  size. Previously, not specifying `transformer_size` led to an error.
- [#8386](https://github.com/rasahq/rasa/issues/8386): Return `EntityEvaluationResult` during evaluation of test stories only if `parsed_message` is not `None`.
- [#8546](https://github.com/rasahq/rasa/issues/8546): Ignore `OSError` in Sentry reporting.
- [#8547](https://github.com/rasahq/rasa/issues/8547): Replaced `ValueError` with `RasaException` in TED model `_check_data` method.
- [#8639](https://github.com/rasahq/rasa/issues/8639): Changed import to fix agent creation in Jupyter.

### Miscellaneous internal changes
- [#7906](https://github.com/rasahq/rasa/issues/7906), [#8544](https://github.com/rasahq/rasa/issues/8544), [#8725](https://github.com/rasahq/rasa/issues/8725), [#8726](https://github.com/rasahq/rasa/issues/8726), [#8727](https://github.com/rasahq/rasa/issues/8727), [#8728](https://github.com/rasahq/rasa/issues/8728)


## [2.6.2] - 2021-05-18


### Bugfixes
- [#8364](https://github.com/rasahq/rasa/issues/8364): Fixed a bug where [`ListSlot`](domain.mdx#list-slot)s were filled with single items
  in case only one matching entity was extracted for this slot.

  Values applied to [`ListSlot`](domain.mdx#list-slot)s will be converted to a `List`
  in case they aren't one.
- [#8581](https://github.com/rasahq/rasa/issues/8581): Fix bug with false rule conflicts

  This essentially reverts [PR 8446](https://github.com/RasaHQ/rasa/pull/8446/files), except for the tests.
  The PR is redundant due to [PR 8646](https://github.com/RasaHQ/rasa/pull/8646/files).
- [#8590](https://github.com/rasahq/rasa/issues/8590): Handle `AttributeError ` thrown by empty slot mappings in domain form through refactoring.
- [#8631](https://github.com/rasahq/rasa/issues/8631): Fixed incorrect `The action 'utter_<response selector intent>' is used in the stories, but is not a valid utterance action`
  error when running `rasa data validate` with response selector responses in the domain file.

### Improved Documentation
- [#8079](https://github.com/rasahq/rasa/issues/8079): Added a note to clarify best practice for resetting all slots after form deactivation.

### Miscellaneous internal changes
- [#8587](https://github.com/rasahq/rasa/issues/8587)


## [2.6.1] - 2021-05-11


### Bugfixes
- [#7908](https://github.com/rasahq/rasa/issues/7908): Made `SchemaError` message available to validator so that the reason why reason schema validation fails during `rasa data validate` is displayed when response `text` value is `null`.
  Added warning message when deprecated MappingPolicy format is used in the domain.
- [#8623](https://github.com/rasahq/rasa/issues/8623): When there are multiple entities in a user message, they will get sorted when creating a
  representation of the current dialogue state.

  Previously, the ordering was random, leading to inconsistent state representations. This
  would sometimes lead to memoization policies failing to recall a memorised action.


## [2.6.0] - 2021-05-06


### Deprecations and Removals
- [#261](https://github.com/rasahq/rasa/issues/261): In forms, the keyword `required_slots` should always precede the definition of slot mappings and the lack of it is deprecated.
  Please see the [migration guide](migration-guide.mdx) for more information.
- [#8428](https://github.com/rasahq/rasa/issues/8428): `rasa.data.get_test_directory`, `rasa.data.get_core_nlu_directories`, and
  `rasa.shared.nlu.training_data.training_data.TrainingData::get_core_nlu_directories`
  are deprecated and will be removed in Rasa Open Source 3.0.0.
- [#8498](https://github.com/rasahq/rasa/issues/8498): Update the minimum compatible model version to "2.6.0".
  This means all models trained with an earlier version will have to be retrained.

### Features
- [#8103](https://github.com/rasahq/rasa/issues/8103): Feature enhancement enabling JWT authentication for the Socket.IO channel. Users can define `jwt_key` and `jwt_method` as parameters in their credentials file for authentication.
- [#8180](https://github.com/rasahq/rasa/issues/8180): Allows a Rasa bot to be connected to a Twilio Voice channel. More details in the [Twilio Voice docs](connectors/twilio-voice.mdx)
- [#8532](https://github.com/rasahq/rasa/issues/8532): Conditional response variations are supported in the `domain.yml` without requiring users to write custom actions code.

  A condition can be a list of slot-value mapping constraints.

### Improvements
- [#261](https://github.com/rasahq/rasa/issues/261): Added an optional `ignored_intents` parameter in forms.

  - To use it, add the `ignored_intents` parameter  in your `domain.yml` file after the forms name and provide a list of intents to ignore. Please see [Forms](forms.mdx) for more information.
  - This can be used in case the user never wants to fill any slots of a form with the specified intent, e.g. chitchat.
- [#5786](https://github.com/rasahq/rasa/issues/5786): Add function to carry `max_history` to featurizer
- [#7589](https://github.com/rasahq/rasa/issues/7589): Improved the machine learning models' codebase by factoring out shared feature-processing
  logic into three custom layer classes:
  - `ConcatenateSparseDenseFeatures` combines multiple sparse and dense feature tensors
  into one.
  - `RasaFeatureCombiningLayer` additionally combines sequence-level and sentence-level
  features.
  - `RasaSequenceLayer` is used for attributes with sequence-level features; it
  additionally embeds the combined features with a transformer and facilitates masked
  language modeling.
- [#7685](https://github.com/rasahq/rasa/issues/7685): Added the following usability improvements with respect to entities getting extracted multiple times:
  * Added warnings for competing entity extractors at training time and for overlapping entities at inference time
  * Improved docs to help users handle overlapping entity problems.
- [#7999](https://github.com/rasahq/rasa/issues/7999): Replace `weight_sparsity` with `connection_density` in all transformer-based models and add guarantees about internal layers.

  We rename `DenseWithSparseWeights` into `RandomlyConnectedDense`, and guarantee that even at density zero the output is dense and every input is connected to at least one output. The former `weight_sparsity` parameter of DIET, TED, and the ResponseSelector, is now roughly equivalent to `1 - connection_density`, except at very low densities (high sparsities).

  All layers and components that used to have a `sparsity` argument (`Ffnn`, `TransformerRasaModel`, `MultiHeadAttention`, `TransformerEncoderLayer`, `TransformerEncoder`) now have a `density` argument instead.
- [#8074](https://github.com/rasahq/rasa/issues/8074): Rasa test now prints a warning if the test stories contain bot utterances that are not part of the domain.
- [#8263](https://github.com/rasahq/rasa/issues/8263): Updated `asyncio.Task.all_tasks` to `asyncio.all_tasks`, with a fallback for python 3.6, which raises an AttributeError for `asyncio.all_tasks`. This removes the deprecation warning for the `Task.all_tasks` usage.
- [#8461](https://github.com/rasahq/rasa/issues/8461): Change variable name from `i` to `array_2D`
- [#8560](https://github.com/rasahq/rasa/issues/8560): Implement a new interface `run_inference` inside `RasaModel` which performs batch inferencing through tensorflow models.

  `rasa_predict` inside `RasaModel` has been made a private method now by changing it to `_rasa_predict`.

### Bugfixes
- [#7005](https://github.com/rasahq/rasa/issues/7005): Fixed a bug for plotting trackers with non-ascii texts during interactive training by enforcing utf-8 encoding
- [#7589](https://github.com/rasahq/rasa/issues/7589): Fix masked language modeling in DIET to only apply masking to token-level
  (sequence-level) features. Previously, masking was applied to both token-level and
  sentence-level features.
- [#8300](https://github.com/rasahq/rasa/issues/8300): Make it possible to use `null` entities in stories.
- [#8333](https://github.com/rasahq/rasa/issues/8333): Introduce a `skip_validation` flag in order to speed up reading YAML files that were already validated.
- [#8341](https://github.com/rasahq/rasa/issues/8341): Fixed a bug in interactive training that
  lead to crashes for long Chinese, Japanese,
  or Korean user or bot utterances.


## [2.5.2] - 2021-06-16


### Features
- [#8892](https://github.com/rasahq/rasa/issues/8892): Added `sasl_mechanism` as an optional configurable parameters for the [Kafka Producer](event-brokers.mdx#kafka-event-broker).


## [2.5.1] - 2021-04-28


### Bugfixes
- [#8446](https://github.com/rasahq/rasa/issues/8446): Fixed prediction for rules with multiple entities.
- [#8545](https://github.com/rasahq/rasa/issues/8545): Mitigated Matplotlib backend issue using lazy configuration
  and added a more explicit error message to guide users.


## [2.5.0] - 2021-04-12


### Deprecations and Removals
- [#8141](https://github.com/rasahq/rasa/issues/8141): The following import abbreviations were removed:
  * `rasa.core.train`: Please use `rasa.core.train.train` instead.
  * `rasa.core.visualize`: Please use `rasa.core.visualize.visualize` instead.
  * `rasa.nlu.train`: Please use `rasa.nlu.train.train` instead.
  * `rasa.nlu.test`: Please use `rasa.nlu.test.run_evaluation` instead.
  * `rasa.nlu.cross_validate`: Please use `rasa.nlu.test.cross_validate` instead.

### Features
- [#7869](https://github.com/rasahq/rasa/issues/7869): Upgraded Rasa to be compatible with spaCy 3.0.

  This means that we can support more features for more languages but there are also a few changes.

  SpaCy 3.0 deprecated the `spacy link <language model>` command so that means that from now on [the
  full model name](https://spacy.io/models) needs to be used in the `config.yml` file.

  **Before**

  Before you could run `spacy link en en_core_web_md` and then we would be able
  to pick up the correct model from the `language` parameter.

  ```yaml
  language: en

  pipeline:
     - name: SpacyNLP
  ```

  **Now**

  This behavior will be deprecated and instead you'll want to be explicit in `config.yml`.

  ```yaml
  language: en

  pipeline:
     - name: SpacyNLP
       model: en_core_web_md
  ```

  **Fallback**

  To make the transition easier, Rasa will try to fall back to a medium spaCy model when-ever
  a compatible language is configured for the entire pipeline in `config.yml` even if you don't
  specify a `model`. This fallback behavior is temporary and will be deprecated in Rasa 3.0.0.

  We've updated our docs to reflect these changes. All examples now show a direct link to the
  correct spaCy model. We've also added a warning to the [SpaCyNLP](components.mdx#spacynlp)
  docs that explains the fallback behavior.

### Improvements
- [#4280](https://github.com/rasahq/rasa/issues/4280): Improved CLI startup time.
- [#4596](https://github.com/rasahq/rasa/issues/4596): Add `augmentation` and `num_threads` arguments to API `POST /model/train`

  Fix boolean casting issue for `force_training` and `save_to_default_model_directory` arguments
- [#7477](https://github.com/rasahq/rasa/issues/7477): Add minimum compatible version to --version command
- [#7660](https://github.com/rasahq/rasa/issues/7660): Updated warning for unexpected slot events during prediction time to Rasa Open Source
  2.0 YAML training data format.
- [#7701](https://github.com/rasahq/rasa/issues/7701): Hide dialogue turns predicted by `RulePolicy` in the tracker states
  for ML-only policies like `TEDPolicy`
  if those dialogue turns only appear as rules in the training data and do not appear in stories.

  Add `set_shared_policy_states(...)` method to all policies.
  This method sets `_rule_only_data` dict with keys:
  - `rule_only_slots`: Slot names, which only occur in rules but not in stories.
  - `rule_only_loops`: Loop names, which only occur in rules but not in stories.

  This information is needed for correct featurization to hide dialogue turns that appear only in rules.
- [#8208](https://github.com/rasahq/rasa/issues/8208): Faster reading of YAML NLU training data files.
- [#8335](https://github.com/rasahq/rasa/issues/8335): Added partition_by_sender flag to [Kafka Producer](event-brokers.mdx#kafka-event-broker) to optionally associate events with Kafka partition based on sender_id.

### Bugfixes
- [#7260](https://github.com/rasahq/rasa/issues/7260): Fixed the 'loading model' message which was logged twice when using `rasa run`.
- [#7379](https://github.com/rasahq/rasa/issues/7379): Change training data validation to only count nlu training examples.
- [#7450](https://github.com/rasahq/rasa/issues/7450): Rule tracker states no longer include the initial value of slots.
  Rules now only require slot values when explicitly stated in the rule.
- [#7640](https://github.com/rasahq/rasa/issues/7640): `rasa test`, `rasa test core` and `rasa test nlu` no longer show temporary paths
  in case there are issues in the test files.
- [#7690](https://github.com/rasahq/rasa/issues/7690): Resolved memory problems with dense features and `CRFEntityExtractor`
- [#7916](https://github.com/rasahq/rasa/issues/7916): Handle empty intent and entity mapping in the `domain`.

  There is now an InvalidDomain exception raised if in the `domain.yml` file there are empty intent or entity mappings.
  An example of empty intent and entity mappings is the following :
  ```yaml-rasa
  intents:
    - greet:
    - goodbye:

  entities:
    - cuisine:
    - number:
  ```
- [#8102](https://github.com/rasahq/rasa/issues/8102): Fixed a bug in a form where slot mapping doesn't work if the predicted intent name is substring for another intent name.
- [#8114](https://github.com/rasahq/rasa/issues/8114): Fixes bug where stories could not be retrieved if entities had no start or end.
- [#8178](https://github.com/rasahq/rasa/issues/8178): Catch ChannelNotFoundEntity exception coming from the pika broker and raise as ConnectionException.
- [#8337](https://github.com/rasahq/rasa/issues/8337): Fix bug with NoReturn throwing an exception in Python 3.7.0 when running `rasa train`
- [#8382](https://github.com/rasahq/rasa/issues/8382): Throw `RasaException` instead of `ValueError` in situations when environment variables
  specified in YAML cannot be expanded.
- [#8343](https://github.com/rasahq/rasa/issues/8343): Updated python-engineio version for compatibility with python-socketio

### Miscellaneous internal changes
- [#6511](https://github.com/rasahq/rasa/issues/6511), [#7640](https://github.com/rasahq/rasa/issues/7640), [#7827](https://github.com/rasahq/rasa/issues/7827), [#8056](https://github.com/rasahq/rasa/issues/8056), [#8117](https://github.com/rasahq/rasa/issues/8117), [#8141](https://github.com/rasahq/rasa/issues/8141), [#8240](https://github.com/rasahq/rasa/issues/8240)


## [2.4.3] - 2021-03-26


### Bugfixes
- [#8114](https://github.com/rasahq/rasa/issues/8114): Fixes bug where stories could not be retrieved if entities had no start or end.


## [2.4.2] - 2021-03-25


### Bugfixes
- [#7835](https://github.com/rasahq/rasa/issues/7835): Fix `UnicodeException` in `is_key_in_yaml`.
- [#8258](https://github.com/rasahq/rasa/issues/8258): Fixed the bug that events from previous conversation sessions would be re-saved in the [`SQLTrackerStore`](tracker-stores.mdx#sqltrackerstore) or [`MongoTrackerStore`](tracker-stores.mdx#mongotrackerstore) when `retrieve_events_from_previous_conversation_sessions` was true.


## [2.4.1] - 2021-03-23


### Bugfixes
- [#8194](https://github.com/rasahq/rasa/issues/8194): Fix `TEDPolicy` training e2e entities when no entities are present in the stories
  but there are entities in the domain.
- [#8198](https://github.com/rasahq/rasa/issues/8198): Fixed missing model configuration file validation.
- [#8223](https://github.com/rasahq/rasa/issues/8223): In Rasa 2.4.0, support for using `template` in `utter_message` when handling a custom action was wrongly deprecated. Both `template` and `response` are now supported, though note that `template` will be deprecated at Rasa 3.0.0.


## [2.4.0] - 2021-03-11


### Deprecations and Removals
- [#6484](https://github.com/rasahq/rasa/issues/6484): NLG Server
  - Changed request format to send `response` as well as `template` as a field. The `template` field will be removed in Rasa Open Source 3.0.0.

  `rasa.core.agent`
  - The terminology `template` is deprecated and replaced by `response`. Support for `template` from the NLG response will be removed in Rasa Open Source 3.0.0. Please see [here](nlg.mdx) for more details.

  `rasa.core.nlg.generator`
  - `generate()` now takes in  `utter_action` as a parameter.
  - The terminology `template` is deprecated and replaced by `response`. Support for `template` in the `NaturalLanguageGenerator` will be removed in Rasa Open Source 3.0.0.

  `rasa.shared.core.domain`
  - The property `templates` is deprecated. Use `responses` instead. It will be removed in Rasa Open Source 3.0.0.
  - `retrieval_intent_templates` will be removed in Rasa Open Source 3.0.0. Please use `retrieval_intent_responses` instead.
  - `is_retrieval_intent_template` will be removed in Rasa Open Source 3.0.0. Please use `is_retrieval_intent_response` instead.
  - `check_missing_templates` will be removed in Rasa Open Source 3.0.0. Please use `check_missing_responses` instead.

  Response Selector
  - The field `template_name` will be deprecated in Rasa Open Source 3.0.0. Please use `utter_action` instead. Please see [here](components.mdx#selectors) for more details.
  - The field `response_templates` will be deprecated in Rasa Open Source 3.0.0. Please use `responses` instead. Please see [here](components.mdx#selectors) for more details.

### Improvements
- [#7022](https://github.com/rasahq/rasa/issues/7022): The following endpoints now require the existence of the conversation for the specified conversation ID, raising an exception and returning a 404 status code.

  * `GET /conversations/<conversation_id:path>/story`

  * `POST /conversations/<conversation_id:path>/execute`

  * `POST /conversations/<conversation_id:path>/predict`
- [#7438](https://github.com/rasahq/rasa/issues/7438): Simplify our training by overwriting `train_step` instead of `fit` for our custom models.

  This allows us to use the build-in callbacks from Keras, such as the
  [Tensorboard Callback](https://www.tensorflow.org/api_docs/python/tf/keras/callbacks/TensorBoard),
  which offers more functionality compared to what we had before.

    :::warning
    If you want to use Tensorboard for `DIETClassifier`, `ResponseSelector`, or `TEDPolicy` and log metrics after
    every (mini)batch, please use 'batch' instead of 'minibatch' as 'tensorboard_log_level'.
- [#7578](https://github.com/rasahq/rasa/issues/7578): When `TED` is configured to extract entities `rasa test` now evaluates them against the labels in the test stories. Results are saved in `/results` along with the results for the NLU components that extract entities.
- [#7680](https://github.com/rasahq/rasa/issues/7680): We're now running integration tests for Rasa Open Source, with initial coverage for `SQLTrackerStore` (with PostgreSQL),
  `RedisLockStore` (with Redis) and `PikaEventBroker` (with RabbitMQ). The integration tests are now part of our
  CI, and can also be ran locally using `make test-integration`
  (see [Rasa Open Source README](https://github.com/RasaHQ/rasa#running-the-integration-tests) for more information).
- [#7763](https://github.com/rasahq/rasa/issues/7763): Allow tests to be located anywhere, not just in `tests` directory.
- [#7893](https://github.com/rasahq/rasa/issues/7893): Model configuration files are now validated whether they match the expected schema.
- [#7952](https://github.com/rasahq/rasa/issues/7952): Speed up `YAMLStoryReader.is_key_in_yaml` function by making it to check if key is in YAML without
  actually parsing the text file.
- [#7953](https://github.com/rasahq/rasa/issues/7953): Speed up YAML parsing by reusing parsers, making the process of environment variable interpolation optional,
  and by not adding duplicating implicit resolvers and YAML constructors to `ruamel.yaml`
- [#7955](https://github.com/rasahq/rasa/issues/7955): Drastically improved finger printing time for large story graphs
- [#8000](https://github.com/rasahq/rasa/issues/8000): Remove console logging of conversation level F1-score and precision since these calculations were not meaningful.

  Add conversation level accuracy to core policy results logged to file in `story_report.json` after running `rasa test core` or `rasa test`.
- [#8100](https://github.com/rasahq/rasa/issues/8100): Improved the [lock store](lock-stores.mdx) debug log message when the process has to
  queue because other messages have to be processed before this item.

### Bugfixes
- [#4612](https://github.com/rasahq/rasa/issues/4612): Fixed the bug that OR statements in stories would break the check whether a model needs to be retrained
- [#7063](https://github.com/rasahq/rasa/issues/7063): Update the spec of `POST /model/test/intents` and add tests for cases when JSON is provided.

  Fix the incorrect temporary file extension for the data that gets extracted from the payload provided
  in the body of `POST /model/test/intents` request.
- [#7113](https://github.com/rasahq/rasa/issues/7113): Fix for the cli command `rasa data convert config` when migrating Mapping Policy and no rules.

  Making `rasa data convert config` migrate correctly the Mapping Policy when no rules are available. It updates the `config.yml` file by removing the `MappingPolicy` and adding the `RulePolicy` instead. Also, it creates the `data/rules.yml` file even if empty in the case of no available rules.
- [#7470](https://github.com/rasahq/rasa/issues/7470): Allow to have slots with values that result to a dictionary under the key `slot_was_set` (in `stories.yml` file).

  An example would be to have the following story step in `stories.yml`:
  ```yaml
  - slot_was_set:
      - some_slot:
          some_key: 'some_value'
          other_key: 'other_value'
  ```
  This would be allowed if the `some_slot` is also set accordingly in the `domain.yml` with type `any`.
- [#7662](https://github.com/rasahq/rasa/issues/7662): Update the fingerprinting function to recognize changes in lookup files.
- [#7932](https://github.com/rasahq/rasa/issues/7932): Fixed a bug when interpolating environment variables in YAML files which included `$` in their value.
  This led to the following stack trace:

  ```
  ValueError: Error when trying to expand the environment variables in '${PASSWORD}'. Please make sure to also set these environment variables: '['$qwerty']'.
  (13 additional frame(s) were not displayed)
  ...
    File "rasa/utils/endpoints.py", line 26, in read_endpoint_config
      content = rasa.shared.utils.io.read_config_file(filename)
    File "rasa/shared/utils/io.py", line 527, in read_config_file
      content = read_yaml_file(filename)
    File "rasa/shared/utils/io.py", line 368, in read_yaml_file
      return read_yaml(read_file(filename, DEFAULT_ENCODING))
    File "rasa/shared/utils/io.py", line 349, in read_yaml
      return yaml_parser.load(content) or {}
    File "rasa/shared/utils/io.py", line 314, in env_var_constructor
      " variables: '{}'.".format(value, not_expanded)
  ```
- [#7949](https://github.com/rasahq/rasa/issues/7949): The REQUESTED_SLOT always belongs to the currently active form.

  Previously it was possible that after form switching, the REQUESTED_SLOT was for the previous form.
- [#96](https://github.com/rasahq/rasa/issues/96): Update the `LanguageModelFeaturizer` tests to reflect new default model weights for `bert`, and skip all `bert` tests
  with default model weights on CI, run `bert` tests with `bert-base-uncased` on CI instead.

### Improved Documentation
- [#8080](https://github.com/rasahq/rasa/issues/8080): Update links to Sanic docs in the documentation.
- [#8109](https://github.com/rasahq/rasa/issues/8109): Update Rasa Playground to correctly use `tracking_id` when calling API methods.

### Miscellaneous internal changes
- [#6484](https://github.com/rasahq/rasa/issues/6484), [#7737](https://github.com/rasahq/rasa/issues/7737), [#7879](https://github.com/rasahq/rasa/issues/7879), [#8016](https://github.com/rasahq/rasa/issues/8016)


## [2.3.5] - 2021-06-16


### Features
- [#8860](https://github.com/rasahq/rasa/issues/8860): Added `sasl_mechanism` as an optional configurable parameters for the [Kafka Producer](event-brokers.mdx#kafka-event-broker).

### Improvements
- [#7955](https://github.com/rasahq/rasa/issues/7955): Drastically improved finger printing time for large story graphs
- [#8100](https://github.com/rasahq/rasa/issues/8100): Improved the [lock store](lock-stores.mdx) debug log message when the process has to
  queue because other messages have to be processed before this item.

### Bugfixes
- [#4612](https://github.com/rasahq/rasa/issues/4612): Fixed the bug that OR statements in stories would break the check whether a model needs to be retrained
- [#8649](https://github.com/rasahq/rasa/issues/8649): Updated `python-engineio` dependency version for compatibility with `python-socketio`.

### Improved Documentation
- [#8080](https://github.com/rasahq/rasa/issues/8080): Update links to Sanic docs in the documentation.


## [2.3.4] - 2021-02-26


### Bugfixes
- [#8014](https://github.com/rasahq/rasa/issues/8014): Setting `model_confidence=cosine` in `DIETClassifier`, `ResponseSelector` and `TEDPolicy` is deprecated and will no longer be available. This was introduced in Rasa Open Source version `2.3.0` but post-release experiments suggest that using cosine similarity as model's confidences can change the ranking of predicted labels which is wrong.

  `model_confidence=inner` is deprecated and is replaced by `model_confidence=linear_norm` as the former produced an unbounded range of confidences which broke the logic of assistants in various other places.

  We encourage you to try `model_confidence=linear_norm` which will produce a linearly normalized version of dot product similarities with each value in the range `[0,1]`. This can be done with the following config:
  ```yaml
  - name: DIETClassifier
    model_confidence: linear_norm
    constrain_similarities: True
  ```
  This should ease up [tuning fallback thresholds](./fallback-handoff.mdx#fallbacks) as confidences for wrong predictions are better distributed across the range `[0, 1]`.

  If you trained a model with `model_confidence=cosine` or `model_confidence=inner` setting using previous versions of Rasa Open Source, please re-train by either removing the `model_confidence` option from the configuration or setting it to `linear_norm`.

  `model_confidence=cosine` is removed from the configuration generated by [auto-configuration](model-configuration.mdx#suggested-config).


## [2.3.3] - 2021-02-25


### Bugfixes
- [#8001](https://github.com/rasahq/rasa/issues/8001): Fixed bug where the conversation does not lock before handling a reminder event.


## [2.3.2] - 2021-02-22


### Bugfixes
- [#7972](https://github.com/rasahq/rasa/issues/7972): Fix a bug where, if a user injects an intent using the HTTP API, slot auto-filling is not performed on the entities provided.


## [2.3.1] - 2021-02-17


### Bugfixes
- [#7970](https://github.com/rasahq/rasa/issues/7970): Fixed a YAML validation error which happened when executing multiple validations
  concurrently. This could e.g. happen when sending concurrent requests to server
  endpoints which process YAML training data.


## [2.3.0] - 2021-02-11


### Improvements
- [#5673](https://github.com/rasahq/rasa/issues/5673): Expose diagnostic data for action and NLU predictions.

  Add `diagnostic_data` field to the [Message](./reference/rasa/shared/nlu/training_data/message.md#message-objects)
  and [Prediction](./reference/rasa/core/policies/policy.md#policyprediction-objects) objects, which contain
  information about attention weights and other intermediate results of the inference computation.
  This information can be used for debugging and fine-tuning, e.g. with [RasaLit](https://github.com/RasaHQ/rasalit).

  For examples of how to access the diagnostic data, see [here](https://gist.github.com/JEM-Mosig/c6e15b81ee70561cb72e361aff310d7e).
- [#5986](https://github.com/rasahq/rasa/issues/5986): Using the `TrainingDataImporter` interface to load the data in `rasa test core`.

  Failed test stories are now referenced by their absolute path instead of the relative path.
- [#7292](https://github.com/rasahq/rasa/issues/7292): Improve error handling and Sentry tracking:
  - Raise `MarkdownException` when training data in Markdown format cannot be read.
  - Raise `InvalidEntityFormatException` error instead of `json.JSONDecodeError` when entity format is in valid
    in training data.
  - Gracefully handle empty sections in endpoint config files.
  - Introduce `ConnectionException` error and raise it when `TrackerStore` and `EventBroker`
    cannot connect to 3rd party services, instead of raising exceptions from 3rd party libraries.
  - Improve `rasa.shared.utils.common.class_from_module_path` function by making sure it always returns a class.
    The function currently raises a deprecation warning if it detects an anomaly.
  - Ignore `MemoryError` and `asyncio.CancelledError` in Sentry.
  - `rasa.shared.utils.validation.validate_training_data` now raises a `SchemaValidationError` when validation fails
    (this error inherits `jsonschema.ValidationError`, ensuring backwards compatibility).
- [#7303](https://github.com/rasahq/rasa/issues/7303): Allow `PolicyEnsemble` in cases where calling individual policy's `load` method returns `None`.
- [#7420](https://github.com/rasahq/rasa/issues/7420): User message metadata can now be accessed via the default slot
  `session_started_metadata` during the execution of a
  [custom `action_session_start`](default-actions.mdx#customization).

  ```python
  from typing import Any, Text, Dict, List
  from rasa_sdk import Action, Tracker
  from rasa_sdk.events import SlotSet, SessionStarted, ActionExecuted, EventType

  class ActionSessionStart(Action):
      def name(self) -> Text:
          return "action_session_start"

      async def run(
        self, dispatcher, tracker: Tracker, domain: Dict[Text, Any]
      ) -> List[Dict[Text, Any]]:
          metadata = tracker.get_slot("session_started_metadata")

          # Do something with the metadata
          print(metadata)

          # the session should begin with a `session_started` event and an `action_listen`
          # as a user message follows
          return [SessionStarted(), ActionExecuted("action_listen")]
  ```
- [#7579](https://github.com/rasahq/rasa/issues/7579): Add BILOU tagging schema for entity extraction in end-to-end TEDPolicy.
- [#7616](https://github.com/rasahq/rasa/issues/7616): Added two new parameters `constrain_similarities` and `model_confidence` to machine learning (ML) components - [DIETClassifier](components.mdx#dietclassifier), [ResponseSelector](components.mdx#dietclassifier) and [TEDPolicy](policies.mdx#ted-policy).

  Setting `constrain_similarities=True` adds a sigmoid cross-entropy loss on all similarity values to restrict them to an approximate range in `DotProductLoss`. This should help the models to perform better on real world test sets.
  By default, the parameter is set to `False` to preserve the old behaviour, but users are encouraged to set it to `True` and re-train their assistants as it will be set to `True` by default from Rasa Open Source 3.0.0 onwards.

  Parameter `model_confidence` affects how model's confidence for each label is computed during inference. It can take three values:
  1. `softmax` - Similarities between input and label embeddings are post-processed with a softmax function, as a result of which confidence for all labels sum up to 1.
  2. `cosine` - Cosine similarity between input label embeddings. Confidence for each label will be in the range `[-1,1]`.
  3. `inner` - Dot product similarity between input and label embeddings. Confidence for each label will be in an unbounded range.

  Setting `model_confidence=cosine` should help users tune the fallback thresholds of their assistant better. The default value is `softmax` to preserve the old behaviour, but we recommend using `cosine` as that will be the new default value from Rasa Open Source 3.0.0 onwards. The value of this option does not affect how confidences are computed for entity predictions in `DIETClassifier` and `TEDPolicy`.

  With both the above recommendations, users should configure their ML component, e.g. `DIETClassifier`, as
  ```yaml
  - name: DIETClassifier
    model_confidence: cosine
    constrain_similarities: True
    ...
  ```
  Once the assistant is re-trained with the above configuration, users should also tune fallback confidence thresholds.

  Configuration option `loss_type=softmax` is now deprecated and will be removed in Rasa Open Source 3.0.0 . Use `loss_type=cross_entropy` instead.

  The default [auto-configuration](model-configuration.mdx#suggested-config) is changed to use `constrain_similarities=True` and `model_confidence=cosine` in ML components so that new users start with the recommended configuration.

  **EDIT**: Some post-release experiments revealed that using `model_confidence=cosine` is wrong as it can change the order of predicted labels. That's why this option was removed in Rasa Open Source version `2.3.3`. `model_confidence=inner` is deprecated as it produces an unbounded range of confidences which can break the logic of assistants in various other places. Please use `model_confidence=linear_norm` which will produce a linearly normalized version of dot product similarities with each value in the range `[0,1]`. Please read more about this change under the notes for release `2.3.4`.

- [#7817](https://github.com/rasahq/rasa/issues/7817): Use simple random uniform distribution of integers in negative sampling, because
  negative sampling with `tf.while_loop` and random shuffle inside creates a memory leak.
- [#7848](https://github.com/rasahq/rasa/issues/7848): Added support to configure `exchange_name` for [pika event broker](event-brokers.mdx#pika-event-broker).
- [#7867](https://github.com/rasahq/rasa/issues/7867): If `MaxHistoryTrackerFeaturizer` is used, invert the dialogue sequence before passing
  it to the transformer so that the last dialogue input becomes the first one and
  therefore always have the same positional encoding.

### Bugfixes
- [#7420](https://github.com/rasahq/rasa/issues/7420): Fixed an error when using the endpoint `GET /conversations/<conversation_id:path>/story`
  with a tracker which contained slots.
- [#7707](https://github.com/rasahq/rasa/issues/7707): Add the option to configure whether extracted entities should be split by comma (`","`) or not to TEDPolicy. Fixes
  crash when this parameter is accessed during extraction.
- [#7710](https://github.com/rasahq/rasa/issues/7710): When switching forms, the next form will always correctly ask for the first required slot.

  Before, the next form did not ask for the slot if it was the same slot as the requested slot of the previous form.
- [#7749](https://github.com/rasahq/rasa/issues/7749): Fix the bug when `RulePolicy` handling loop predictions are overwritten by e2e `TEDPolicy`.
- [#7751](https://github.com/rasahq/rasa/issues/7751): When switching forms, the next form is cleanly activated.

  Before, the next form was correctly activated, but the previous form had wrongly uttered
  the response that asked for the requested slot when slot validation for that slot
  had failed.
- [#7829](https://github.com/rasahq/rasa/issues/7829): Fix a bug in incremental training when passing a specific model path with the `--finetune` argument.
- [#7867](https://github.com/rasahq/rasa/issues/7867): Fix the role of `unidirectional_encoder` in TED. This parameter is only applied to
  transformers for `text`, `action_text` and `label_action_text`.

### Miscellaneous internal changes
- [#7420](https://github.com/rasahq/rasa/issues/7420), [#7515](https://github.com/rasahq/rasa/issues/7515), [#7574](https://github.com/rasahq/rasa/issues/7574), [#7601](https://github.com/rasahq/rasa/issues/7601)


## [2.2.10] - 2021-02-08


### Improvements
- [#7069](https://github.com/rasahq/rasa/issues/7069): Updated error message when using incompatible model versions.

### Bugfixes
- [#7885](https://github.com/rasahq/rasa/issues/7885): Limit `numpy` version to `< 1.2` as `tensorflow` is not compatible with `numpy`
  versions `>= 1.2`. `pip` versions `<= 20.2` don't resolve dependencies conflicts
  correctly which could result in an incompatible `numpy` version and the following
  error:

  ```bash
  NotImplementedError: Cannot convert a symbolic Tensor (strided_slice_6:0) to a numpy array. This error may indicate that you're trying to pass a Tensor to a NumPy call, which is not supported
  ```


## [2.2.9] - 2021-02-02


### Bugfixes
- [#7861](https://github.com/rasahq/rasa/issues/7861): Correctly include the `confused_with` field in the test report for the
  [`POST /model/test/intents`](/pages/http-api#operation/testModelIntent) endpoint.


## [2.2.8] - 2021-01-28


### Bugfixes
- [#7764](https://github.com/rasahq/rasa/issues/7764): Fixes a bug in [forms](forms.mdx) where the next slot asked was not consistent after returning to a form from an unhappy path.


## [2.2.7] - 2021-01-25


### Improvements
- [#7731](https://github.com/rasahq/rasa/issues/7731): Add support for in `RasaYAMLWriter` for writing intent and example metadata back
  into NLU YAML files.

### Bugfixes
- [#4311](https://github.com/rasahq/rasa/issues/4311): Fixed a bug with `Domain.is_domain_file()` that could raise an Exception in case the potential domain file is not a valid YAML.


## [2.2.6] - 2021-01-21


### Bugfixes
- [#7717](https://github.com/rasahq/rasa/issues/7717): Fix wrong warning `The method 'EventBroker.close' was changed to be asynchronous` when
  the `EventBroker.close` was actually asynchronous.
- [#7720](https://github.com/rasahq/rasa/issues/7720): Fix incremental training for cases when training data does not contain entities but `DIETClassifier` is configured to perform entity recognition also.

  Now, the instance of `RasaModelData` inside `DIETClassifier` does not contain `entities` as a feature for training if there is no training data present for entity recognition.


## [2.2.5] - 2021-01-12


### Bugfixes
- [#7603](https://github.com/rasahq/rasa/issues/7603): Fixed key-error bug on `rasa data validate stories`.

### Miscellaneous internal changes
- [#7711](https://github.com/rasahq/rasa/issues/7711)


## [2.2.4] - 2021-01-08


### Improvements
- [#7520](https://github.com/rasahq/rasa/issues/7520): Improve the warning in case the [RulePolicy](policies.mdx#rule-policy) or the deprecated
  [MappingPolicy](https://rasa.com/docs/rasa/2.x/policies#mapping-policy) are missing
  from the model's `policies` configuration. Changed the info log to a warning as one
  of this policies should be added to the model configuration.

### Bugfixes
- [#7692](https://github.com/rasahq/rasa/issues/7692): Explicitly specify the `crypto` extra dependency of `pyjwt` to ensure that the
  `cryptography` dependency is installed. `cryptography` is strictly required to be able
  to be able to verify JWT tokens.


## [2.2.3] - 2021-01-06


### Bugfixes
- [#7622](https://github.com/rasahq/rasa/issues/7622): Correctly retrieve intent ranking from `UserUttered` even during default affirmation
  action implementation.
- [#7684](https://github.com/rasahq/rasa/issues/7684): Fixed a problem when using the `POST /model/test/intents` endpoint together with a
  [model server](model-storage.mdx#load-model-from-server). The error looked as follows:

  ```
  ERROR    rasa.core.agent:agent.py:327 Could not load model due to Detected inconsistent loop usage. Trying to schedule a task on a new event loop, but scheduler was created with a different event loop. Make sure there is only one event loop in use and that the scheduler is running on that one.
  ```

  This also fixes a problem where testing a model from a model server would change the
  production model.


## [2.2.2] - 2020-12-21


### Bugfixes
- [#7592](https://github.com/rasahq/rasa/issues/7592): Fixed incompatibility between Rasa Open Source 2.2.x and Rasa X < 0.35.


## [2.2.1] - 2020-12-17


### Bugfixes
- [#7557](https://github.com/rasahq/rasa/issues/7557): Fixed a problem where a [form](forms.mdx) wouldn't reject when the
  `FormValidationAction` re-implemented `required_slots`.
- [#7585](https://github.com/rasahq/rasa/issues/7585): Fixed an error when using the [SQLTrackerStore](tracker-stores.mdx#sqltrackerstore)
  with a Postgres database and the parameter `login_db` specified.

  The error was:

  ```bash
  psycopg2.errors.SyntaxError: syntax error at end of input
  rasa-production_1  | LINE 1: SELECT 1 FROM pg_catalog.pg_database WHERE datname = ?
  ```


## [2.2.0] - 2020-12-16


### Deprecations and Removals
- [#6410](https://github.com/rasahq/rasa/issues/6410): `Domain.random_template_for` is deprecated and will be removed in Rasa Open Source
  3.0.0. You can alternatively use the `TemplatedNaturalLanguageGenerator`.

  `Domain.action_names` is deprecated and will be removed in Rasa Open Source
  3.0.0. Please use `Domain.action_names_or_texts` instead.
- [#7458](https://github.com/rasahq/rasa/issues/7458): Interfaces for `Policy.__init__` and `Policy.load` have changed.
  See [migration guide](./migration-guide.mdx#rasa-21-to-rasa-22) for details.
- [#7495](https://github.com/rasahq/rasa/issues/7495): Deprecate training and test data in Markdown format. This includes:
  - reading and writing of story files in Markdown format
  - reading and writing of NLU data in Markdown format
  - reading and writing of retrieval intent data in Markdown format

  Support for Markdown data will be removed entirely in Rasa Open Source 3.0.0.

  Please convert your existing Markdown data by using the commands
  from the [migration guide](./migration-guide.mdx#rasa-21-to-rasa-22):

  ```bash
  rasa data convert nlu -f yaml --data={SOURCE_DIR} --out={TARGET_DIR}
  rasa data convert nlg -f yaml --data={SOURCE_DIR} --out={TARGET_DIR}
  rasa data convert core -f yaml --data={SOURCE_DIR} --out={TARGET_DIR}
  ```
- [#7529](https://github.com/rasahq/rasa/issues/7529): `Domain.add_categorical_slot_default_value`, `Domain.add_requested_slot`
  and `Domain.add_knowledge_base_slots` are deprecated and will be removed in Rasa Open
  Source 3.0.0. Their internal versions are now called during the Domain creation.
  Calling them manually is no longer required.

### Features
- [#6971](https://github.com/rasahq/rasa/issues/6971): Incremental training of models in a pipeline is now supported.

  If you have added new NLU training examples or new stories/rules for
  dialogue manager, you don't need to train the pipeline from scratch.
  Instead, you can initialize the pipeline with a previously trained model
  and continue finetuning the model on the complete dataset consisting of
  new training examples. To do so, use `rasa train --finetune`. For more
  detailed explanation of the command, check out the docs on [incremental
  training](./command-line-interface.mdx#incremental-training).

  Added a configuration parameter `additional_vocabulary_size` to
  [`CountVectorsFeaturizer`](./components.mdx#countvectorsfeaturizer)
  and `number_additional_patterns` to [`RegexFeaturizer`](./components.mdx#regexfeaturizer).
  These parameters are useful to configure when using incremental training for your pipelines.
- [#7408](https://github.com/rasahq/rasa/issues/7408): Add the option to use cross-validation to the
  [`POST /model/test/intents`](/pages/http-api#operation/testModelIntent) endpoint.
  To use cross-validation specify the query parameter `cross_validation_folds` in addition
  to the training data in YAML format.

  Add option to run NLU evaluation
  ([`POST /model/test/intents`](/pages/http-api#operation/testModelIntent)) and
  model training ([`POST /model/train`](/pages/http-api#operation/trainModel))
  asynchronously.
  To trigger asynchronous processing specify
  a callback URL in the query parameter `callback_url` which Rasa Open Source should send
  the results to. This URL will also be called in case of errors.
- [#7496](https://github.com/rasahq/rasa/issues/7496): Make [TED Policy](./policies.mdx#ted-policy) an end-to-end policy. Namely, make it possible to train TED on stories that contain
  intent and entities or user text and bot actions or bot text.
  If you don't have text in your stories, TED will behave the same way as before.
  Add possibility to predict entities using TED.

  Here's an example of a dialogue in the Rasa story format:

  ```rasa-yaml
  stories:
  - story: collect restaurant booking info  # name of the story - just for debugging
    steps:
    - intent: greet                          # user message with no entities
    - action: utter_ask_howcanhelp           # action that the bot should execute
    - intent: inform                         # user message with entities
      entities:
      - location: "rome"
      - price: "cheap"
    - bot: On it                             # actual text that bot can output
    - action: utter_ask_cuisine
    - user: I would like [spanish](cuisine). # actual text that user input
    - action: utter_ask_num_people
  ```

  Some model options for `TEDPolicy` got renamed.
  Please update your configuration files using the following mapping:

  |      Old model option       |                  New model option                      |
  |-----------------------------|--------------------------------------------------------|
  |transformer_size             |dictionary “transformer_size” with keys                 |
  |                             |“text”, “action_text”, “label_action_text”, “dialogue”  |
  |number_of_transformer_layers |dictionary “number_of_transformer_layers” with keys     |
  |                             |“text”, “action_text”, “label_action_text”, “dialogue”  |
  |dense_dimension              |dictionary “dense_dimension” with keys                  |
  |                             |“text”, “action_text”, “label_action_text”, “intent”,   |
  |                             |“action_name”, “label_action_name”, “entities”, “slots”,|
  |                             |“active_loop”                                           |

### Improvements
- [#3998](https://github.com/rasahq/rasa/issues/3998): Added a message showing the location where the failed stories file was saved.
- [#7232](https://github.com/rasahq/rasa/issues/7232): Add support for the top-level response keys `quick_replies`, `attachment` and `elements` refered to in `rasa.core.channels.OutputChannel.send_reponse`, as well as `metadata`.
- [#7257](https://github.com/rasahq/rasa/issues/7257): Changed the format of the histogram of confidence values for both correct and incorrect predictions produced by running `rasa test`.
- [#7284](https://github.com/rasahq/rasa/issues/7284): Run [`bandit`](https://bandit.readthedocs.io/en/latest/) checks on pull requests.
  Introduce `make static-checks` command to run all static checks locally.
- [#7397](https://github.com/rasahq/rasa/issues/7397): Add `rasa train --dry-run` command that allows to check if training needs to be performed
  and what exactly needs to be retrained.
- [#7408](https://github.com/rasahq/rasa/issues/7408): [`POST /model/test/intents`](/pages/http-api#operation/testModelIntent) now returns
  the `report` field for `intent_evaluation`, `entity_evaluation` and
  `response_selection_evaluation` as machine-readable JSON payload instead of string.
- [#7436](https://github.com/rasahq/rasa/issues/7436): Make `rasa data validate stories` work for end-to-end.

  The `rasa data validate stories` function now considers the tokenized user text instead of the plain text that is part of a state.
  This is closer to what Rasa Core actually uses to distinguish states and thus captures more story structure problems.

### Bugfixes
- [#6804](https://github.com/rasahq/rasa/issues/6804): Rename `language_list` to `supported_language_list` for `JiebaTokenizer`.
- [#7244](https://github.com/rasahq/rasa/issues/7244): A `float` slot returns unambiguous values - `[1.0, <value>]` if successfully converted, `[0.0, 0.0]` if not.
  This makes it possible to distinguish an empty float slot from a slot set to `0.0`.
  :::caution
  This change is model-breaking. Please retrain your models.
  :::
- [#7306](https://github.com/rasahq/rasa/issues/7306): Fix an erroneous attribute for Redis key prefix in `rasa.core.tracker_store.RedisTrackerStore`: 'RedisTrackerStore' object has no attribute 'prefix'.
- [#7407](https://github.com/rasahq/rasa/issues/7407): Remove token when its text (for example, whitespace) can't be tokenized by LM tokenizer (from `LanguageModelFeaturizer`).
- [#7408](https://github.com/rasahq/rasa/issues/7408): Temporary directories which were created during requests to the [HTTP API](http-api.mdx)
  are now cleaned up correctly once the request was processed.
- [#7422](https://github.com/rasahq/rasa/issues/7422): Add option `use_word_boundaries` for `RegexFeaturizer` and `RegexEntityExtractor`. To correctly process languages such as Chinese that don't use whitespace for word separation, the user needs to add the `use_word_boundaries: False` option to those two components.
- [#7529](https://github.com/rasahq/rasa/issues/7529): Correctly fingerprint the default domain slots. Previously this led to the issue
  that `rasa train core` would always retrain the model even if the training data hasn't
  changed.

### Improved Documentation
- [#7313](https://github.com/rasahq/rasa/issues/7313): Return the "Migrate from" entry to the docs sidebar.

### Miscellaneous internal changes
- [#7167](https://github.com/rasahq/rasa/issues/7167)


## [2.1.3] - 2020-12-04


### Improvements
- [#7426](https://github.com/rasahq/rasa/issues/7426): Removed `multidict` from the project dependencies. `multidict` continues to be a second
  order dependency of Rasa Open Source but will be determined by the dependencies which
  use it instead of by Rasa Open Source directly.

  This resolves issues like the following:

  ```bash
  sanic 20.9.1 has requirement multidict==5.0.0, but you'll have multidict 4.6.0 which is incompatible.
  ```

### Bugfixes
- [#7316](https://github.com/rasahq/rasa/issues/7316): `SingleStateFeaturizer` checks whether it was trained with `RegexInterpreter` as
  nlu interpreter. If that is the case, `RegexInterpreter` is used during prediction.
- [#7390](https://github.com/rasahq/rasa/issues/7390): Make sure the `responses` are synced between NLU training data and the Domain even if there're no retrieval intents in the NLU training data.
- [#7417](https://github.com/rasahq/rasa/issues/7417): Categorical slots will have a default value set when just updating nlg data in the domain.

  Previously this resulted in `InvalidDomain` being thrown.
- [#7418](https://github.com/rasahq/rasa/issues/7418): - Preserve `domain` slot ordering while dumping it back to the file.
  - Preserve multiline `text` examples of `responses` defined in `domain` and `NLU` training data.


## [2.1.2] - 2020-11-27


### Bugfixes
- [#7235](https://github.com/rasahq/rasa/issues/7235): Slots that use `initial_value` won't cause rule contradiction errors when `conversation_start: true` is used. Previously, two rules that differed only in their use of `conversation_start` would be flagged as contradicting when a slot used `initial_value`.

  In checking for incomplete rules, an action will be required to have set _only_ those slots that the same action has set in another rule. Previously, an action was expected to have set also slots which, despite being present after this action in another rule, were not actually set by this action.
- [#7345](https://github.com/rasahq/rasa/issues/7345): Fixed Rasa Open Source not being able to fetch models from certain URLs.


## [2.1.1] - 2020-11-23


### Bugfixes
- [#7338](https://github.com/rasahq/rasa/issues/7338): Sender ID is correctly set when copying the tracker and sending it to the action server (instead of sending the `default` value). This fixes a problem where the action server would only retrieve trackers with a `sender_id` `default`.


## [2.1.0] - 2020-11-17


### Deprecations and Removals
- [#7136](https://github.com/rasahq/rasa/issues/7136): The [`Policy`](policies.mdx) interface was changed to return a `PolicyPrediction` object when
  `predict_action_probabilities` is called. Returning a list of probabilities directly
  is deprecated and support for this will be removed in Rasa Open Source 3.0.

  You can adapt your custom policy by wrapping your probabilities in a `PolicyPrediction`
  object:

  ```python
  from rasa.core.policies.policy import Policy, PolicyPrediction
  # ... other imports

  def predict_action_probabilities(
          self,
          tracker: DialogueStateTracker,
          domain: Domain,
          interpreter: NaturalLanguageInterpreter,
          **kwargs: Any,
      ) -> PolicyPrediction:
      probabilities = ... # an action prediction of your policy
      return PolicyPrediction(probabilities, "policy_name", policy_priority=self.priority)
  ```

  The same change was applied to the `PolicyEnsemble` interface. Instead of returning
  a tuple of action probabilities and policy name, it is now returning a
  `PolicyPrediction` object. Support for the old `PolicyEnsemble` interface will be
  removed in Rasa Open Source 3.0.

  :::caution
  This change is model-breaking. Please retrain your models.

  :::
- [#7263](https://github.com/rasahq/rasa/issues/7263): The [Pika Event Broker](event-brokers.mdx#pika-event-broker) no longer supports
  the environment variables `RABBITMQ_SSL_CA_FILE` and `RABBITMQ_SSL_KEY_PASSWORD`.
  You can alternatively specify `RABBITMQ_SSL_CA_FILE` in the RabbitMQ connection URL as
  described in the
  [RabbitMQ documentation](https://www.rabbitmq.com/uri-query-parameters.html).

  ```yaml-rasa title="endpoints.yml
  event_broker:
   type: pika
   url: "amqps://user:password@host?cacertfile=path_to_ca_cert&password=private_key_password"
   queues:
   - my_queue

  ```

  Support for `RABBITMQ_SSL_KEY_PASSWORD` was removed entirely.

  The method [`Event Broker.close`](event-brokers.mdx) was changed to be asynchronous.
  Support for synchronous implementations will be removed in Rasa Open Source 3.0.0.
  To adapt your implementation add the `async` keyword:

  ```python
  from rasa.core.brokers.broker import EventBroker

  class MyEventBroker(EventBroker):

      async def close(self) -> None:
          # clean up event broker resources
  ```

### Features
- [#7136](https://github.com/rasahq/rasa/issues/7136): [Policies](policies.mdx) can now return obligatory and optional events as part of their
  prediction. Obligatory events are always applied to the current conversation tracker.
  Optional events are only applied to the conversation tracker in case the policy wins.

### Improvements
- [#4341](https://github.com/rasahq/rasa/issues/4341): Changed `Agent.load` method to support `pathlib` paths.
- [#5715](https://github.com/rasahq/rasa/issues/5715): If you are using the feature [Entity Roles and Groups](nlu-training-data.mdx#entities-roles-and-groups), you should now also list the roles and groups
  in your domain file if you want roles and groups to influence your conversations. For example:
  ```yaml-rasa
  entities:
    - city:
        roles:
          - from
          - to
    - name
    - topping:
        groups:
          - 1
          - 2
    - size:
        groups:
          - 1
          - 2
  ```

  Entity roles and groups can now influence dialogue predictions. For more information see the section
  [Entity Roles and Groups influencing dialogue predictions](nlu-training-data.mdx#entity-roles-and-groups-influencing-dialogue-predictions).
- [#6285](https://github.com/rasahq/rasa/issues/6285): Predictions of the [`FallbackClassifier`](components.mdx#fallbackclassifier) are
  ignored when
  [evaluating the NLU model](testing-your-assistant.mdx#evaluating-an-nlu-model)
  Note that the `FallbackClassifier` predictions still apply to
  [test stories](testing-your-assistant.mdx#writing-test-stories).
- [#6474](https://github.com/rasahq/rasa/issues/6474): Adapt the training data reader and emulator for wit.ai to their latest format.
  Update the instructions in the
  [migrate from wit.ai documentation](migrate-from/facebook-wit-ai-to-rasa.mdx)
  to run Rasa Open Source in wit.ai emulation mode.
- [#6498](https://github.com/rasahq/rasa/issues/6498): Adding configurable prefixes to Redis [Tracker](./tracker-stores.mdx) and [Lock Stores](./lock-stores.mdx) so that a single Redis instance (and logical DB) can support multiple conversation trackers and locks.
  By default, conversations will be prefixed with `tracker:...` and all locks prefixed with `lock:...`. Additionally, you can add an alphanumeric-only `prefix: value` in `endpoints.yml` such that keys in redis will take the form `value:tracker:...` and `value:lock:...` respectively.
- [#6571](https://github.com/rasahq/rasa/issues/6571): Log the model's relative path when using CLI commands.
- [#6852](https://github.com/rasahq/rasa/issues/6852): Adds the option to configure whether extracted entities should be split by comma (`","`) or not. The default behaviour is `True` - i.e. split any list of extracted entities by comma. This makes sense for a list of ingredients in a recipie, for example `"avocado, tofu, cauliflower"`, however doesn't make sense for an address such as `"Schönhauser Allee 175, 10119 Berlin, Germany"`.

  In the latter case, add a new option to your config, e.g. if you are using the `DIETClassifier` this becomes:

  ```yaml
  ...
  - name: DIETClassifier
    split_entities_by_comma: False
  ...
  ```

  in which case, none of the extracted entities will be split by comma. To switch it on/off for specific entity types you can use:

  ```yaml
  ...
  - name: DIETClassifier
    split_entities_by_comma:
      address: True
      ingredient: False
  ...
  ```

  where both `address` and `ingredient` are two entity types.

  This feature is also available for `CRFEntityExtractor`.
- [#6860](https://github.com/rasahq/rasa/issues/6860): Fetching test stories from the HTTP API endpoint
  `GET /conversations/<conversation_id>/story` no longer triggers an update
  of the
  [conversation session](./domain.mdx#session-configuration).

  Added a new boolean query parameter `all_sessions` (default: `false`) to the
  [HTTP API](./http-api.mdx) endpoint for fetching test stories
  (`GET /conversations/<conversation_id>/story`).

  When setting `?all_sessions=true`, the endpoint returns test stories for all
  conversation sessions for `conversation_id`.
  When setting `?all_sessions=all_sessions`, or when omitting the `all_sessions`
  parameter, a single test story is returned for `conversation_id`. In cases where
  multiple conversation sessions exist, only the last story is returned.

  Specifying the `retrieve_events_from_previous_conversation_sessions`
  kwarg for the [Tracker Store](./tracker-stores.mdx) class is deprecated and will be
  removed in Rasa Open Source 3.0. Please use the `retrieve_full_tracker()` method
  instead.
- [#6865](https://github.com/rasahq/rasa/issues/6865): Improve the `rasa data convert nlg` command and introduce the `rasa data convert responses` command
  to simplify the migration from pre-2.0 response selector format to the new format.
- [#6966](https://github.com/rasahq/rasa/issues/6966): Added warning for when an option is provided for a [component](components.mdx) that is not listed as a key in the defaults for that component.
- [#6977](https://github.com/rasahq/rasa/issues/6977): [Forms](forms.mdx) no longer reject their execution before a potential custom
  action for validating / extracting slots was executed.
  Forms continue to reject in two cases automatically:
  - A slot was requested to be filled, but no slot mapping applied to the latest user
    message and there was no custom action for potentially extracting other slots.
  - A slot was requested to be filled, but the custom action for validating / extracting
    slots didn't return any slot event.

  Additionally you can also reject the form execution manually by returning a
  `ActionExecutionRejected` event within your custom action for validating / extracting
  slots.
- [#7027](https://github.com/rasahq/rasa/issues/7027): Remove dependency between `ConveRTTokenizer` and `ConveRTFeaturizer`. The `ConveRTTokenizer` is now deprecated, and the
  `ConveRTFeaturizer` can be used with any other `Tokenizer`.

  Remove dependency between `HFTransformersNLP`, `LanguageModelTokenizer`, and `LanguageModelFeaturizer`. Both
  `HFTransformersNLP` and `LanguageModelTokenizer` are now deprecated. `LanguageModelFeaturizer` implements the behavior
  of the stack and can be used with any other `Tokenizer`.
- [#7061](https://github.com/rasahq/rasa/issues/7061): Gray out "Download" button in Rasa Playground when the project is not yet ready to be downloaded.
- [#7068](https://github.com/rasahq/rasa/issues/7068): Slot mappings for [Forms](forms.mdx) in the domain are now optional. If you do not
  provide any slot mappings as part of the domain, you need to provide
  [custom slot mappings](forms.mdx#custom-slot-mappings) through a custom action.
  A form without slot mappings is specified as follows:

  ```rasa-yaml
  forms:
    my_form:
      # no mappings
  ```

  The action for [forms](forms.mdx) can now be overridden by defining a custom action
  with the same name as the form. This can be used to keep using the deprecated
  Rasa Open Source `FormAction` which is implemented within the Rasa SDK. Note that it is
  **not** recommended to override the form action for anything else than using the
  deprecated Rasa SDK `FormAction`.
- [#7102](https://github.com/rasahq/rasa/issues/7102): Changed the default model weights loaded for `HFTransformersNLP` component.

  Use a [language agnostic sentence embedding model](https://tfhub.dev/google/LaBSE/1)
  as the default model. These model weights should help improve performance on
  intent classification and response selection.
- [#7122](https://github.com/rasahq/rasa/issues/7122): Add validations for [slot mappings](forms.mdx#slot-mappings).
  If a slot mapping is not valid, an `InvalidDomain` error is raised.
- [#7132](https://github.com/rasahq/rasa/issues/7132): Adapt the training data reader and emulator for LUIS to
  [their latest format](https://westcentralus.dev.cognitive.microsoft.com/docs/services/luis-endpoint-api-v3-0/)
  and add support for roles.
  Update the instructions in the
  ["Migrate from LUIS" documentation page](migrate-from/microsoft-luis-to-rasa.mdx)
  to reflect the recent changes made to the UI of LUIS.
- [#7160](https://github.com/rasahq/rasa/issues/7160): Adapt the [training data reader and emulator for DialogFlow](migrate-from/google-dialogflow-to-rasa.mdx) to
  [their latest format](https://cloud.google.com/dialogflow/es/docs/reference/rest/v2/DetectIntentResponse)
  and add support for regex entities.
- [#7263](https://github.com/rasahq/rasa/issues/7263): The [Pika Event Broker](event-brokers.mdx#pika-event-broker) was reimplemented with
  the `[aio-pika` library[(https://aio-pika.readthedocs.io/en/latest/). Messages will
  now be published to RabbitMQ asynchronously which improves the prediction performance.
- [#7278](https://github.com/rasahq/rasa/issues/7278): The confidence of the [`FallbackClassifier`](components.mdx#fallbackclassifier)
  predictions is set to `1 - top intent confidence`.

### Bugfixes
- [#5974](https://github.com/rasahq/rasa/issues/5974): `ActionRestart` will now trigger `ActionSessionStart` as a followup action.
- [#6582](https://github.com/rasahq/rasa/issues/6582): Fixed a bug with `rasa data split nlu` which caused the resulting train / test ratio to sometimes differ from the ratio specified by the user or by default.

  The splitting algorithm ensures that every intent and response class appears in both the training and the test set. This means that each split must contain at least as many examples as there are classes, which for small datasets can contradict the requested training fraction. When this happens, the command issues a warning to the user that the requested training fraction can't be satisfied.
- [#6721](https://github.com/rasahq/rasa/issues/6721): Fixed bug where slots with `influence_conversation=false` affected the action
  prediction if they were set manually using the
  `POST /conversations/<conversation_id/tracker/events` endpoint in the
  [HTTP API](./http-api.mdx).
- [#6760](https://github.com/rasahq/rasa/issues/6760): Update Pika event broker to be a separate process and make it use a
  `multiprocessing.Queue` to send and process messages. This change should help
  avoid situations when events stop being sent after a while.
- [#6973](https://github.com/rasahq/rasa/issues/6973): Ignore rules when validating stories
- [#6986](https://github.com/rasahq/rasa/issues/6986): - Updated Slack Connector for new Slack Events API
- [#7001](https://github.com/rasahq/rasa/issues/7001): Update Rasa Playground "Download" button to work correctly depending on the current chat state.
- [#7002](https://github.com/rasahq/rasa/issues/7002): Test stories can now contain both: normal intents and retrieval intents. The `failed_test_stories.yml`, generated by `rasa test`, also specifies the full retrieval intent now.
  Previously `rasa test` would fail on test stories that specified retrieval intents.
- [#7031](https://github.com/rasahq/rasa/issues/7031): The converter tool is now able to convert test stories that contain a number as entity type.
- [#7034](https://github.com/rasahq/rasa/issues/7034): The converter tool now converts test stories and stories that contain full retrieval intents correctly.
  Previously the response keys were deleted during conversion to YAML.
- [#7204](https://github.com/rasahq/rasa/issues/7204): The slack connector requires a configuration for `slack_signing_secret` to make
  the connector more secure. The configuration value needs to be added to your
  `credentials.yml` if you are using the slack connector.
- [#7246](https://github.com/rasahq/rasa/issues/7246): Fixed model fingerprinting - it should avoid some more unecessary retrainings now.
- [#7253](https://github.com/rasahq/rasa/issues/7253): Fixed a problem when slots of type `text` or `list` were referenced by name only in
  the training data and this was treated as an empty value. This means that the two
  following stories are equivalent in case the slot type is `text`:

  ```yaml
  stories:
  - story: Story referencing slot by name
    steps:
    - intent: greet
    - slot_was_set:
      - name

  - story: Story referencing slot with name and value
    steps:
    - intent: greet
    - slot_was_set:
      - name: "some name"

  ```

  Note that you still need to specify values for all other slot types as only `text`
  and `list` slots are featurized in a binary fashion.

### Improved Documentation
- [#6973](https://github.com/rasahq/rasa/issues/6973): Correct data validation docs

### Miscellaneous internal changes
- [#6470](https://github.com/rasahq/rasa/issues/6470), [#7015](https://github.com/rasahq/rasa/issues/7015), [#7090](https://github.com/rasahq/rasa/issues/7090)


## [2.0.8] - 2020-11-26


### Bugfixes
- [#7235](https://github.com/rasahq/rasa/issues/7235): Slots that use `initial_value` won't cause rule contradiction errors when `conversation_start: true` is used. Previously, two rules that differed only in their use of `conversation_start` would be flagged as contradicting when a slot used `initial_value`.

  In checking for incomplete rules, an action will be required to have set _only_ those slots that the same action has set in another rule. Previously, an action was expected to have set also slots which, despite being present after this action in another rule, were not actually set by this action.


## [2.0.7] - 2020-11-24


### Bugfixes
- [#5974](https://github.com/rasahq/rasa/issues/5974): `ActionRestart` will now trigger `ActionSessionStart` as a followup action.
- [#7317](https://github.com/rasahq/rasa/issues/7317): Fixed Rasa Open Source not being able to fetch models from certain URLs.

  This addresses an issue introduced in 2.0.3 where `rasa-production` could not use the models from `rasa-x` in Rasa X server mode.
- [#7316](https://github.com/rasahq/rasa/issues/7316): `SingleStateFeaturizer` checks whether it was trained with `RegexInterpreter` as
  NLU interpreter. If that is the case, `RegexInterpreter` is used during prediction.


## [2.0.6] - 2020-11-10


### Bugfixes
- [#6629](https://github.com/rasahq/rasa/issues/6629): Fixed a bug that occurred when setting multiple Sanic workers in combination with a custom [Lock Store](lock-stores.mdx). Previously, if the number was set higher than 1 and you were using a custom lock store, it would reject because of a strict check to use a [Redis Lock Store](lock-stores.mdx#redislockstore).
- [#7176](https://github.com/rasahq/rasa/issues/7176): Fixed a bug in the [`TwoStageFallback`](fallback-handoff.mdx#two-stage-fallback) action which
  reverted too many events after the user successfully rephrased.


## [2.0.5] - 2020-11-10


### Bugfixes
- [#7200](https://github.com/rasahq/rasa/issues/7200): Fix a bug because of which only one retrieval intent was present in `all_retrieval_intent` key of the output of `ResponseSelector` even if there were multiple retrieval intents present in the training data.


## [2.0.4] - 2020-11-08


### Bugfixes
- [#7140](https://github.com/rasahq/rasa/issues/7140): Fixed error when starting Rasa X locally without a proper git setup.
- [#7186](https://github.com/rasahq/rasa/issues/7186): Properly validate incoming webhook requests for the Slack connector to be authentic.


## [2.0.3] - 2020-10-29


### Bugfixes
- [#7089](https://github.com/rasahq/rasa/issues/7089): Fix [ConveRTTokenizer](https://rasa.com/docs/rasa/2.x/components#converttokenizer) failing because of wrong model URL by making the `model_url` parameter of `ConveRTTokenizer` mandatory.

  Since the ConveRT model was taken [offline](https://github.com/RasaHQ/rasa/issues/6806), we can no longer use
  the earlier public URL of the model. Additionally, since the licence for the model is unknown,
  we cannot host it ourselves. Users can still use the component by setting `model_url` to a community/self-hosted
  model URL or path to a local directory containing model files. For example:
  ```yaml
  pipeline:
      - name: ConveRTTokenizer
        model_url: <remote/local path to model>
  ```
- [#7108](https://github.com/rasahq/rasa/issues/7108): Update example formbot to use `FormValidationAction` for slot validation


## [2.0.2] - 2020-10-22


### Bugfixes
- [#6691](https://github.com/rasahq/rasa/issues/6691): Fix description of previous event in output of `rasa data validate stories`
- [#7053](https://github.com/rasahq/rasa/issues/7053): Fixed command line coloring for windows command lines running an encoding other than `utf-8`.

### Miscellaneous internal changes
- [#7057](https://github.com/rasahq/rasa/issues/7057)


## [2.0.1] - 2020-10-20


### Bugfixes
- [#7018](https://github.com/rasahq/rasa/issues/7018): Create correct `KafkaProducer` for `PLAINTEXT` and `SASL_SSL` security protocols.
- [#7033](https://github.com/rasahq/rasa/issues/7033): - Fix `YAMLStoryReader` not being able to represent [`OR` statements](stories.mdx#or-statements) in conversion mode.
  - Fix `MarkdownStoryWriter` not being able to write stories with `OR` statements (when loaded in conversion mode).


## [2.0.0] - 2020-10-07


### Deprecations and Removals
- [#5757](https://github.com/rasahq/rasa/issues/5757): Removed previously deprecated packages `rasa_nlu` and `rasa_core`.

  Use imports from `rasa.core` and `rasa.nlu` instead.
- [#5758](https://github.com/rasahq/rasa/issues/5758): Removed previously deprecated classes:
  - event brokers (`EventChannel` and `FileProducer`, `KafkaProducer`,
    `PikaProducer`, `SQLProducer`)
  - intent classifier `EmbeddingIntentClassifier`
  - policy `KerasPolicy`

  Removed previously deprecated methods:
  - `Agent.handle_channels`
  - `TrackerStore.create_tracker_store`

  Removed support for pipeline templates in `config.yml`

  Removed deprecated training data keys `entity_examples` and `intent_examples` from
  json training data format.
- [#5834](https://github.com/rasahq/rasa/issues/5834): Removed `restaurantbot` example as it was confusing and not a great way to build a bot.
- [#6296](https://github.com/rasahq/rasa/issues/6296): `LabelTokenizerSingleStateFeaturizer` is deprecated. To replicate `LabelTokenizerSingleStateFeaturizer` functionality,
  add a `Tokenizer`  with `intent_tokenization_flag: True` and `CountVectorsFeaturizer` to the NLU pipeline.
  An example of elements to be added to the pipeline is shown in the improvement changelog 6296`.

  `BinarySingleStateFeaturizer` is deprecated and will be removed in the future. We recommend to switch to `SingleStateFeaturizer`.
- [#6354](https://github.com/rasahq/rasa/issues/6354): Specifying the parameters `force` and `save_to_default_model_directory` as part of the
  JSON payload when training a model using `POST /model/train` is now deprecated.
  Please use the query parameters `force_training` and `save_to_default_model_directory`
  instead. See the [API documentation](/pages/http-api) for more information.
- [#6409](https://github.com/rasahq/rasa/issues/6409): The conversation event `form` was renamed to `active_loop`. Rasa Open Source
  will continue to be able to read and process old `form` events. Note that
  serialized trackers will no longer have the `active_form` field. Instead the
  `active_loop` field will contain the same information. Story representations
  in Markdown and YAML will use `active_loop` instead of `form` to represent the
  event.
- [#6453](https://github.com/rasahq/rasa/issues/6453): Removed support for `queue` argument in `PikaEventBroker` (use `queues` instead).

  Domain file:
  - Removed support for `templates` key (use `responses` instead).
  - Removed support for string `responses` (use dictionaries instead).

  NLU `Component`:
  - Removed support for `provides` attribute, it's not needed anymore.
  - Removed support for `requires` attribute (use `required_components()` instead).

  Removed `_guess_format()` utils method from `rasa.nlu.training_data.loading` (use `guess_format` instead).

  Removed several config options for [TED Policy](./policies.mdx#ted-policy), [DIETClassifier](./components.mdx#dietclassifier) and [ResponseSelector](./components.mdx#responseselector):
  - `hidden_layers_sizes_pre_dial`
  - `hidden_layers_sizes_bot`
  - `droprate`
  - `droprate_a`
  - `droprate_b`
  - `hidden_layers_sizes_a`
  - `hidden_layers_sizes_b`
  - `num_transformer_layers`
  - `num_heads`
  - `dense_dim`
  - `embed_dim`
  - `num_neg`
  - `mu_pos`
  - `mu_neg`
  - `use_max_sim_neg`
  - `C2`
  - `C_emb`
  - `evaluate_every_num_epochs`
  - `evaluate_on_num_examples`

  Please check the documentation for more information.
- [#6463](https://github.com/rasahq/rasa/issues/6463): The conversation event `form_validation` was renamed to `loop_interrupted`.
  Rasa Open Source will continue to be able to read and process old `form_validation`
  events.
- [#6658](https://github.com/rasahq/rasa/issues/6658): `SklearnPolicy` was deprecated. `TEDPolicy` is the preferred machine-learning policy for dialogue models.
- [#6809](https://github.com/rasahq/rasa/issues/6809): [Slots](domain.mdx#slots) of type `unfeaturized` are
  now deprecated and will be removed in Rasa Open Source 3.0. Instead you should use
  the property `influence_conversation: false` for every slot type as described in the
  [migration guide](migration-guide.mdx#unfeaturized-slots).
- [#6934](https://github.com/rasahq/rasa/issues/6934): [Conversation sessions](domain.mdx#session-configuration) are now enabled by default
  if your [Domain](domain.mdx) does not contain a session configuration.
  Previously a missing session configuration was treated as if conversation sessions
  were disabled. You can explicitly disable conversation sessions using the following
  snippet:

  ```yaml-rasa title="domain.yml"
  session_config:
    # A session expiration time of `0`
    # disables conversation sessions
    session_expiration_time: 0
  ```
- [#6952](https://github.com/rasahq/rasa/issues/6952): Using the [default action](default-actions.mdx) `action_deactivate_form` to deactivate
  the currently active loop / [Form](forms.mdx) is deprecated.
  Please use `action_deactivate_loop` instead.

### Features
- [#4745](https://github.com/rasahq/rasa/issues/4745): Added template name to the metadata of bot utterance events.

  `BotUttered` event contains a `template_name` property in its metadata for any
  new bot message.
- [#5086](https://github.com/rasahq/rasa/issues/5086): Added a `--num-threads` CLI argument that can be passed to `rasa train`
  and will be used to train NLU components.
- [#5510](https://github.com/rasahq/rasa/issues/5510): You can now define what kind of features should be used by what component
  (see [Choosing a Pipeline](./tuning-your-model.mdx)).

  You can set an alias via the option `alias` for every featurizer in your pipeline.
  The `alias` can be anything, by default it is set to the full featurizer class name.
  You can then specify, for example, on the
  [DIETClassifier](./components.mdx#dietclassifier) what features from which
  featurizers should be used.
  If you don't set the option `featurizers` all available features will be used.
  This is also the default behavior.
  Check components to see what components have the option
  `featurizers` available.

  Here is an example pipeline that shows the new option.
  We define an alias for all featurizers in the pipeline.
  All features will be used in the `DIETClassifier`.
  However, the `ResponseSelector` only takes the features from the
  `ConveRTFeaturizer` and the `CountVectorsFeaturizer` (word level).

  ```
  pipeline:
  - name: ConveRTTokenizer
  - name: ConveRTFeaturizer
    alias: "convert"
  - name: CountVectorsFeaturizer
    alias: "cvf_word"
  - name: CountVectorsFeaturizer
    alias: "cvf_char"
    analyzer: char_wb
    min_ngram: 1
    max_ngram: 4
  - name: RegexFeaturizer
    alias: "regex"
  - name: LexicalSyntacticFeaturizer
    alias: "lsf"
  - name: DIETClassifier:
  - name: ResponseSelector
    epochs: 50
    featurizers: ["convert", "cvf_word"]
  - name: EntitySynonymMapper
  ```

  :::caution
  This change is model-breaking. Please retrain your models.

  :::
- [#5837](https://github.com/rasahq/rasa/issues/5837): Added `--port` commandline argument to the interactive learning mode to allow
  changing the port for the Rasa server running in the background.
- [#5957](https://github.com/rasahq/rasa/issues/5957): Add new entity extractor `RegexEntityExtractor`. The entity extractor extracts entities using the lookup tables
  and regexes defined in the training data. For more information see [RegexEntityExtractor](./components.mdx#regexentityextractor).
- [#5996](https://github.com/rasahq/rasa/issues/5996): Introduced a new `YAML` format for Core training data and implemented a parser
  for it. Rasa Open Source can now read stories in both `Markdown` and `YAML` format.
- [#6020](https://github.com/rasahq/rasa/issues/6020): You can now enable threaded message responses from Rasa through the Slack connector.
  This option is enabled using an optional configuration in the credentials.yml file

  ```yaml
      slack:
        slack_token:
        slack_channel:
        use_threads: True
  ```

  Button support has also been added in the Slack connector.
- [#6065](https://github.com/rasahq/rasa/issues/6065): Add support for [rules](./rules.mdx) data and [forms](./forms.mdx) in YAML
  format.
- [#6066](https://github.com/rasahq/rasa/issues/6066): The NLU `interpreter` is now passed to the [Policies](./policies.mdx) during training and
  inference time. Note that this requires an additional parameter `interpreter` in the
  method `predict_action_probabilities` of the `Policy` interface. In case a
  custom `Policy` implementation doesn't provide this parameter Rasa Open Source
  will print a warning and omit passing the `interpreter`.
- [#6088](https://github.com/rasahq/rasa/issues/6088): Added the new dialogue policy RulePolicy which will replace the old “rule-like”
  policies [Mapping Policy](https://rasa.com/docs/rasa/2.x/policies#mapping-policy),
  [Fallback Policy](https://rasa.com/docs/rasa/2.x/policies#fallback-policy),
  [Two-Stage Fallback Policy](https://rasa.com/docs/rasa/2.x/policies#two-stage-fallback-policy), and
  [Form Policy](https://rasa.com/docs/rasa/2.x/policies#form-policy). These policies are now
  deprecated and will be removed in the future. Please see the
  [rules documentation](./rules.mdx) for more information.

  Added new NLU component [FallbackClassifier](./components.mdx#fallbackclassifier)
  which predicts an intent `nlu_fallback` in case the confidence was below a given
  threshold. The intent `nlu_fallback` may
  then be used to write stories / rules to handle the fallback in case of low NLU
  confidence.

  ```yaml-rasa
  pipeline:
  - # Other NLU components ...
  - name: FallbackClassifier
    # If the highest ranked intent has a confidence lower than the threshold then
    # the NLU pipeline predicts an intent `nlu_fallback` which you can then be used in
    # stories / rules to implement an appropriate fallback.
    threshold: 0.5
  ```
- [#6132](https://github.com/rasahq/rasa/issues/6132): Added possibility to split the domain into separate files. All YAML files
  under the path specified with `--domain` will be scanned for domain
  information (e.g. intents, actions, etc) and then combined into a single domain.

  The default value for `--domain` is still `domain.yml`.
- [#6275](https://github.com/rasahq/rasa/issues/6275): Add optional metadata argument to `NaturalLanguageInterpreter`'s parse method.
- [#6354](https://github.com/rasahq/rasa/issues/6354): The Rasa Open Source API endpoint `POST /model/train` now supports training data in YAML
  format. Please specify the header `Content-Type: application/yaml` when
  training a model using YAML training data.
  See the [API documentation](/pages/http-api) for more information.
- [#6374](https://github.com/rasahq/rasa/issues/6374): Added a YAML schema and a writer for 2.0 Training Core data.
- [#6404](https://github.com/rasahq/rasa/issues/6404): Users can now use the ``rasa data convert {nlu|core} -f yaml`` command to convert training data from Markdown format to YAML format.
- [#6536](https://github.com/rasahq/rasa/issues/6536): Add option `use_lemma` to `CountVectorsFeaturizer`. By default it is set to `True`.

  `use_lemma` indicates whether the featurizer should use the lemma of a word for counting (if available) or not.
  If this option is set to `False` it will use the word as it is.

### Improvements
- [#4536](https://github.com/rasahq/rasa/issues/4536): Add support for Python 3.8.
- [#5368](https://github.com/rasahq/rasa/issues/5368): Changed the project structure for Rasa projects initialized with the
  [CLI](./command-line-interface.mdx) (using the `rasa init` command):
  `actions.py` -> `actions/actions.py`. `actions` is now a Python package (it contains
  a file `actions/__init__.py`). In addition, the `__init__.py` at the
  root of the project has been removed.
- [#5481](https://github.com/rasahq/rasa/issues/5481): `DIETClassifier` now also assigns a confidence value to entity predictions.
- [#5637](https://github.com/rasahq/rasa/issues/5637): Added behavior to the `rasa --version` command. It will now also list information
  about the operating system, python version and `rasa-sdk`. This will make it easier
  for users to file bug reports.
- [#5743](https://github.com/rasahq/rasa/issues/5743): Support for additional training metadata.

  Training data messages now to support kwargs and the Rasa JSON data reader
  includes all fields when instantiating a training data instance.
- [#5748](https://github.com/rasahq/rasa/issues/5748): Standardize testing output. The following test output can be produced for intents,
  responses, entities and stories:
  - report: a detailed report with testing metrics per label (e.g. precision,
    recall, accuracy, etc.)
  - errors: a file that contains incorrect predictions
  - successes: a file that contains correct predictions
  - confusion matrix: plot of confusion matrix
  - histogram: plot of confidence distribution (not available for stories)
- [#5756](https://github.com/rasahq/rasa/issues/5756): To avoid the problem of our entity extractors predicting entity labels for
  just a part of the words, we introduced a cleaning method after the prediction
  was done. We should avoid the incorrect prediction in the first place.
  To achieve this we will not tokenize words into sub-words anymore.
  We take the mean feature vectors of the sub-words as the feature vector of the word.

  :::caution
  This change is model breaking. Please, retrain your models.

  :::
- [#5759](https://github.com/rasahq/rasa/issues/5759): Move option `case_sensitive` from the tokenizers to the featurizers.
  - Remove the option from the `WhitespaceTokenizer` and `ConveRTTokenizer`.
  - Add option `case_sensitive` to the `RegexFeaturizer`.
- [#5766](https://github.com/rasahq/rasa/issues/5766): If a user sends a voice message to the bot using Facebook, users messages was set to the attachments URL. The same is now also done for the rest of attachment types (image, video, and file).
- [#5794](https://github.com/rasahq/rasa/issues/5794): Creating a `Domain` using `Domain.fromDict` can no longer alter the input dictionary.
  Previously, there could be problems when the input dictionary was re-used for other
  things after creating the `Domain` from it.
- [#5805](https://github.com/rasahq/rasa/issues/5805): The debug-level logs when instantiating an
  [SQLTrackerStore](./tracker-stores.mdx#sqltrackerstore)
  no longer show the password in plain text. Now, the URL is displayed with the password
  hidden, e.g. `postgresql://username:***@localhost:5432`.
- [#5855](https://github.com/rasahq/rasa/issues/5855): Shorten the information in tqdm during training ML algorithms based on the log
  level. If you train your model in debug mode, all available metrics will be
  shown during training, otherwise, the information is shorten.
- [#5913](https://github.com/rasahq/rasa/issues/5913): Ignore conversation test directory `tests/` when importing a project
  using `MultiProjectImporter` and `use_e2e` is `False`.
  Previously, any story data found in a project subdirectory would be imported
  as training data.
- [#5985](https://github.com/rasahq/rasa/issues/5985): Implemented model checkpointing for DIET (including the response selector) and TED. The best model during training will be stored instead of just the last model. The model is evaluated on the basis of `evaluate_every_number_of_epochs` and `evaluate_on_number_of_examples`.

  Checkpointing is enabled iff the following is set for the models in the `config.yml` file:
  * `checkpoint_model: True`
  * `evaluate_on_number_of_examples > 0`

  The model is stored to whatever location has been specified with the `--out` parameter when calling `rasa train nlu/core ...`.
- [#6024](https://github.com/rasahq/rasa/issues/6024): `rasa data split nlu` now makes sure that there is at least one example per
  intent and response in the test data.
- [#6039](https://github.com/rasahq/rasa/issues/6039): The method `ensure_consistent_bilou_tagging` now also considers the confidence values of the predicted tags
  when updating the BILOU tags.
- [#6045](https://github.com/rasahq/rasa/issues/6045): We updated the way how we save and use features in our NLU pipeline.

  The message object now has a dedicated field, called `features`, to store the
  features that are generated in the NLU pipeline. We adapted all our featurizers in a
  way that sequence and sentence features are stored independently. This allows us to
  keep different kind of features for the sequence and the sentence. For example, the
  `LexicalSyntacticFeaturizer` does not produce any sentence features anymore as our
  experiments showed that those did not bring any performance gain just quite a lot of
  additional values to store.

  We also modified the DIET architecture to process the sequence and sentence
  features independently at first. The features are concatenated just before
  the transformer.

  We also removed the `__CLS__` token again. Our Tokenizers will not
  add this token anymore.

  :::caution
  This change is model-breaking. Please retrain your models.

  :::
- [#6052](https://github.com/rasahq/rasa/issues/6052): Add endpoint kwarg to `rasa.jupyter.chat` to enable using a custom action server while chatting with a model in a jupyter notebook.
- [#6055](https://github.com/rasahq/rasa/issues/6055): Support for rasa conversation id with special characters on the server side - necessary for some channels (e.g. Viber)
- [#6123](https://github.com/rasahq/rasa/issues/6123): Add support for proxy use in [slack](./connectors/slack.mdx) input channel.
- [#6134](https://github.com/rasahq/rasa/issues/6134): Log the number of examples per intent during training. Logging can be enabled using `rasa train --debug`.
- [#6237](https://github.com/rasahq/rasa/issues/6237): Support for other remote storages can be achieved by using an external library.
- [#6273](https://github.com/rasahq/rasa/issues/6273): Add `output_channel` query param to `/conversations/<conversation_id>/tracker/events` route, along with boolean `execute_side_effects` to optionally schedule/cancel reminders, and forward bot messages to output channel.
- [#6276](https://github.com/rasahq/rasa/issues/6276): Allow Rasa to boot when model loading exception occurs. Forward HTTP Error responses to standard log output.
- [#6294](https://github.com/rasahq/rasa/issues/6294): Rename `DucklingHTTPExtractor` to `DucklingEntityExtractor`.
- [#6296](https://github.com/rasahq/rasa/issues/6296): * Modified functionality of `SingleStateFeaturizer`.

    `SingleStateFeaturizer` uses trained NLU `Interpreter` to featurize intents and action names.
    This modified `SingleStateFeaturizer` can replicate `LabelTokenizerSingleStateFeaturizer` functionality.
    This component is deprecated from now on.
    To replicate `LabelTokenizerSingleStateFeaturizer` functionality,
    add a `Tokenizer`  with `intent_tokenization_flag: True` and `CountVectorsFeaturizer` to the NLU pipeline.
    Please update your configuration file.

    For example:
      ```yaml
      language: en
      pipeline:
        - name: WhitespaceTokenizer
          intent_tokenization_flag: True
        - name: CountVectorsFeaturizer
      ```

    Please train both NLU and Core (using `rasa train`) to use a trained tokenizer and featurizer for core featurization.

    The new `SingleStateFeaturizer` stores slots, entities and forms in sparse features for more lightweight storage.

    `BinarySingleStateFeaturizer` is deprecated and will be removed in the future.
    We recommend to switch to `SingleStateFeaturizer`.

  * Modified `TEDPolicy` to handle sparse features. As a result, `TEDPolicy` may require more epochs than before to converge.

  * Default TEDPolicy featurizer changed to `MaxHistoryTrackerFeaturizer` with infinite max history (takes all dialogue turns into account).
  * Default batch size for TED increased from [8,32] to [64, 256]
- [#6323](https://github.com/rasahq/rasa/issues/6323): [Response selector templates](./components.mdx#responseselector) now support all features that
  domain utterances do. They use the yaml format instead of markdown now.
  This means you can now use buttons, images, ... in your FAQ or chitchat responses
  (assuming they are using the response selector).

  As a consequence, training data form in markdown has to have the file
  suffix `.md` from now on to allow proper file type detection-
- [#6457](https://github.com/rasahq/rasa/issues/6457): Support for test stories written in yaml format.
- [#6466](https://github.com/rasahq/rasa/issues/6466): [Response Selectors](./components.mdx#responseselector) are now trained on retrieval intent labels by default instead of the actual response text. For most models, this should improve training time and accuracy of the `ResponseSelector`.

  If you want to revert to the pre-2.0 default behavior, add the `use_text_as_label=true` parameter to your `ResponseSelector` component.

  You can now also have multiple response templates for a single sub-intent of a retrieval intent. The first response template
  containing the text attribute is picked for training(if `use_text_as_label=True`) and a random template is picked for bot's utterance just as how other `utter_` templates are picked.

  All response selector related evaluation artifacts - `report.json, successes.json, errors.json, confusion_matrix.png` now use the sub-intent of the retrieval intent as the target and predicted labels instead of the actual response text.

  The output schema of `ResponseSelector` has changed - `full_retrieval_intent` and `name` have been deprecated in favour
  of `intent_response_key` and `response_templates` respectively. Additionally a key `all_retrieval_intents`
  is added to the response selector output which will hold a list of all retrieval intents(faq,chitchat, etc.)
  that are present in the training data.An example output looks like this -
  ```
  "response_selector": {
      "all_retrieval_intents": ["faq"],
      "default": {
        "response": {
          "id": 1388783286124361986, "confidence": 1.0, "intent_response_key": "faq/is_legit",
          "response_templates": [
            {
              "text": "absolutely",
              "image": "https://i.imgur.com/nGF1K8f.jpg"
            },
            {
              "text": "I think so."
            }
          ],
        },
        "ranking": [
          {
            "id": 1388783286124361986,
            "confidence": 1.0,
            "intent_response_key": "faq/is_legit"
          },
        ]
  ```

  An example bot demonstrating how to use the `ResponseSelector` is added to the `examples` folder.
- [#6472](https://github.com/rasahq/rasa/issues/6472): Do not modify conversation tracker's ``latest_input_channel`` property when using ``POST /trigger_intent`` or ``ReminderScheduled``.
- [#6555](https://github.com/rasahq/rasa/issues/6555): Do not set the output dimension of the `sparse-to-dense` layers to the same dimension as the dense features.

  Update default value of `dense_dimension` and `concat_dimension` for `text` in `DIETClassifier` to 128.
- [#6591](https://github.com/rasahq/rasa/issues/6591): Retrieval actions with `respond_` prefix are now replaced with usual utterance actions with `utter_` prefix.

  If you were using retrieval actions before, rename all of them to start with `utter_` prefix. For example, `respond_chitchat` becomes `utter_chitchat`.
  Also, in order to keep the response templates more consistent, you should now add the `utter_` prefix to all response templates defined for retrieval intents. For example, a response template `chitchat/ask_name` becomes `utter_chitchat/ask_name`. Note that the NLU examples for this will still be under `chitchat/ask_name` intent.
  The example `responseselectorbot` should help clarify these changes further.
- [#6613](https://github.com/rasahq/rasa/issues/6613): Added telemetry reporting. Rasa uses telemetry to report anonymous usage information.
  This information is essential to help improve Rasa Open Source for all users.
  Reporting will be opt-out. More information can be found in our
  [telemetry documentation](./telemetry/telemetry.mdx).
- [#6757](https://github.com/rasahq/rasa/issues/6757): Update `extract_other_slots` method inside `FormAction` to fill a slot from an entity
  with a different name if corresponding slot mapping of `from_entity` type is unique.
- [#6809](https://github.com/rasahq/rasa/issues/6809): [Slots](domain.mdx#slots) of any type can now be ignored during a conversation.
  To do so, specify the property `influence_conversation: false` for the slot.

  ```yaml
  slot:
    a_slot:
      type: text
      influence_conversation: false
  ```

  The property `influence_conversation` is set to `true` by default. See the
  [documentation for slots](domain.mdx#slots) for more information.

  A new slot type [`any`](domain.mdx#any-slot) was added. Slots of this type can store
  any value. Slots of type `any` are always ignored during conversations.
- [#6856](https://github.com/rasahq/rasa/issues/6856): Improved exception handling within Rasa Open Source.

  All exceptions that are somewhat expected (e.g. errors in file formats like
  configurations or training data) will share a common base class
  `RasaException`.

  ::warning Backwards Incompatibility
  Base class for the exception raised when an action can not be found has been changed
  from a `NameError` to a `ValueError`.
  ::

  Some other exceptions have also slightly changed:
  - raise `YamlSyntaxException` instead of YAMLError (from ruamel) when
    failing to load a yaml file with information about the line where loading failed
  - introduced `MissingDependencyException` as an exception raised if packages
    need to be installed
- [#6900](https://github.com/rasahq/rasa/issues/6900): Debug logs from `matplotlib` libraries are now hidden by default and are configurable with the `LOG_LEVEL_LIBRARIES` environment variable.
- [#6943](https://github.com/rasahq/rasa/issues/6943): Update `KafkaEventBroker` to support `SASL_SSL` and `PLAINTEXT` protocols.

### Bugfixes
- [#3597](https://github.com/rasahq/rasa/issues/3597): Fixed issue where temporary model directories were not removed after pulling from a model server.

  If the model pulled from the server was invalid, this could lead to large amounts of local storage usage.
- [#5038](https://github.com/rasahq/rasa/issues/5038): Fixed a bug in the `CountVectorsFeaturizer` which resulted in the very first
  message after loading a model to be processed incorrectly due to the vocabulary
  not being loaded yet.
- [#5135](https://github.com/rasahq/rasa/issues/5135): Fixed Rasa shell skipping button messages if buttons are attached to
  a message previous to the latest.
- [#5385](https://github.com/rasahq/rasa/issues/5385): Stack level for `FutureWarning` updated to level 2.
- [#5453](https://github.com/rasahq/rasa/issues/5453): If custom utter message contains no value or integer value, then it fails
  returning custom utter message. Fixed by converting the template to type string.
- [#5617](https://github.com/rasahq/rasa/issues/5617): Don't create TensorBoard log files during prediction.
- [#5638](https://github.com/rasahq/rasa/issues/5638): Fixed DIET breaking with empty spaCy model.
- [#5737](https://github.com/rasahq/rasa/issues/5737): Pinned the library version for the Azure
  [Cloud Storage](./model-storage.mdx#load-model-from-cloud) to 2.1.0 since the
  persistor is currently not compatible with later versions of the azure-storage-blob
  library.
- [#5755](https://github.com/rasahq/rasa/issues/5755): Remove `clean_up_entities` from extractors that extract pre-defined entities.
  Just keep the clean up method for entity extractors that extract custom entities.
- [#5792](https://github.com/rasahq/rasa/issues/5792): Fixed issue where the `DucklingHTTPExtractor` component would
  not work if its `url` contained a trailing slash.
- [#5808](https://github.com/rasahq/rasa/issues/5808): Changed to variable `CERT_URI` in `hangouts.py` to a string type
- [#5850](https://github.com/rasahq/rasa/issues/5850): Slots will be correctly interpolated for `button` responses.

  Previously this resulted in no interpolation due to a bug.
- [#5905](https://github.com/rasahq/rasa/issues/5905): Remove option `token_pattern` from `CountVectorsFeaturizer`.
  Instead all tokenizers now have the option `token_pattern`.
  If a regular expression is set, the tokenizer will apply the token pattern.
- [#5921](https://github.com/rasahq/rasa/issues/5921): Allow user to retry failed file exports in interactive training.
- [#5964](https://github.com/rasahq/rasa/issues/5964): Fixed a bug when custom metadata passed with the utterance always restarted the session.
- [#5998](https://github.com/rasahq/rasa/issues/5998): `WhitespaceTokenizer` does not remove vowel signs in Hindi anymore.
- [#6042](https://github.com/rasahq/rasa/issues/6042): Convert entity values coming from `DucklingHTTPExtractor` to string
  during evaluation to avoid mismatches due to different types.
- [#6053](https://github.com/rasahq/rasa/issues/6053): Update `FeatureSignature` to store just the feature dimension instead of the
  complete shape. This change fixes the usage of the option `share_hidden_layers`
  in the `DIETClassifier`.
- [#6087](https://github.com/rasahq/rasa/issues/6087): Unescape the `\n, \t, \r, \f, \b` tokens on reading nlu data from markdown files.

  On converting json files into markdown, the tokens mentioned above are espaced. These tokens need to be unescaped on loading the data from markdown to ensure that the data is treated in the same way.
- [#6120](https://github.com/rasahq/rasa/issues/6120): Fix the way training data is generated in rasa test nlu when using the `-P` flag.
  Each percentage of the training dataset used to be formed as a part of the last
  sampled training dataset and not as a sample from the original training dataset.
- [#6143](https://github.com/rasahq/rasa/issues/6143): Prevent `WhitespaceTokenizer` from outputting empty list of tokens.
- [#6198](https://github.com/rasahq/rasa/issues/6198): Add `EntityExtractor` as a required component for `EntitySynonymMapper` in a pipeline.
- [#6222](https://github.com/rasahq/rasa/issues/6222): Better handling of input sequences longer than the maximum sequence length that the `HFTransformersNLP` models can handle.

  During training, messages with longer sequence length should result in an error, whereas during inference they are
  gracefully handled but a debug message is logged. Ideally, passing messages longer than the acceptable maximum sequence
  lengths of each model should be avoided.
- [#6231](https://github.com/rasahq/rasa/issues/6231): When using the `DynamoTrackerStore`, if there are more than 100 DynamoDB tables, the tracker could attempt to re-create an existing table if that table was not among the first 100 listed by the dynamo API.
- [#6282](https://github.com/rasahq/rasa/issues/6282): Fixed a deprication warning that pops up due to changes in numpy
- [#6291](https://github.com/rasahq/rasa/issues/6291): Update `rasabaster` to fix an issue with syntax highlighting on "Prototype an Assistant" page.

  Update default stories and rules on "Prototype an Assistant" page.
- [#6419](https://github.com/rasahq/rasa/issues/6419): Fixed a bug in the `serialise` method of the `EvaluationStore` class which resulted in a wrong end-to-end evaluation of the predicted entities.
- [#6535](https://github.com/rasahq/rasa/issues/6535): [Forms](./forms.mdx) with slot mappings defined in `domain.yml` must now be a
  dictionary (with form names as keys). The previous syntax where `forms` was simply a
  list of form names is still supported.
- [#6577](https://github.com/rasahq/rasa/issues/6577): Remove BILOU tag prefix from role and group labels when creating entities.
- [#6601](https://github.com/rasahq/rasa/issues/6601): Fixed a bug in the featurization of the boolean slot type. Previously, to set a slot value to "true",
  you had to set it to "1", which is in conflict with the documentation. In older versions `true`
  (without quotes) was also possible, but now raised an error during yaml validation.
- [#6603](https://github.com/rasahq/rasa/issues/6603): Fixed a bug in rasa interactive. Now it exports the stories and nlu training data as yml file.
- [#6711](https://github.com/rasahq/rasa/issues/6711): Fixed slots not being featurized before first user utterance.

  Fixed AugmentedMemoizationPolicy to forget the first action on the first going back
- [#6741](https://github.com/rasahq/rasa/issues/6741): Fixed the remote URL of ConveRT model as it was recently updated by its authors.
- [#6755](https://github.com/rasahq/rasa/issues/6755): Treat the length of OOV token as 1 to fix token align issue when OOV occurred.
- [#6757](https://github.com/rasahq/rasa/issues/6757): Fixed the bug when entity was extracted even
  if it had a role or group but roles or groups were not expected.
- [#6803](https://github.com/rasahq/rasa/issues/6803): Fixed the bug that caused `supported_language_list` of `Component` to not work correctly.

  To avoid confusion, only one of `supported_language_list` and `not_supported_language_list` can be set to not `None` now
- [#6897](https://github.com/rasahq/rasa/issues/6897): Fixed issue where responses including `text: ""` and no `custom` key would incorrectly fail domain validation.
- [#6898](https://github.com/rasahq/rasa/issues/6898): Fixed issue where extra keys other than `title` and `payload` inside of `buttons` made a response fail domain validation.
- [#6919](https://github.com/rasahq/rasa/issues/6919): Do not filter training data in model.py but on component side.
- [#6929](https://github.com/rasahq/rasa/issues/6929): Check if a model was provided when executing `rasa test core`.
  If not, print a useful error message and stop.
- [#6805](https://github.com/rasahq/rasa/issues/6805): Transfer only response templates for retrieval intents from domain to NLU Training Data.

  This avoids retraining the NLU model if one of the non retrieval intent response templates are edited.

### Improved Documentation
- [#4441](https://github.com/rasahq/rasa/issues/4441): Added documentation on `ambiguity_threshold` parameter in Fallback Actions page.
- [#4605](https://github.com/rasahq/rasa/issues/4605): Remove outdated whitespace tokenizer warning in Testing Your Assistant documentation.
- [#5640](https://github.com/rasahq/rasa/issues/5640): Updated Facebook Messenger channel docs with supported attachment information
- [#5675](https://github.com/rasahq/rasa/issues/5675): Update `rasa shell` documentation to explain how to recreate external
  channel session behavior.
- [#5811](https://github.com/rasahq/rasa/issues/5811): Event brokers documentation should say `url` instead of `host`.
- [#5952](https://github.com/rasahq/rasa/issues/5952): Update `rasa init` documentation to include `tests/conversation_tests.md`
  in the resulting directory tree.
- [#6819](https://github.com/rasahq/rasa/issues/6819): Update ["Validating Form Input" section](./forms.mdx#validating-form-input) to include details about
  how `FormValidationAction` class makes it easier to validate form slots in custom actions and how to use it.
- [#6823](https://github.com/rasahq/rasa/issues/6823): Update the examples in the API docs to use YAML instead of Markdown

### Miscellaneous internal changes
- [#5784](https://github.com/rasahq/rasa/issues/5784), [#5788](https://github.com/rasahq/rasa/issues/5788), [#6199](https://github.com/rasahq/rasa/issues/6199), [#6403](https://github.com/rasahq/rasa/issues/6403), [#6735](https://github.com/rasahq/rasa/issues/6735)


## [1.10.26] - 2021-06-17

### Features
- [#8876](https://github.com/rasahq/rasa/issues/8876): Added `sasl_mechanism` as an optional configurable parameter for the [Kafka Producer](event-brokers.mdx#kafka-event-broker).


## [1.10.25] - 2021-04-14

### Features
- [#8429](https://github.com/rasahq/rasa/issues/8429): Added `partition_by_sender` flag to Kafka Producer to optionally associate events with Kafka partition based on sender_id.

### Improvements
- [#8345](https://github.com/rasahq/rasa/issues/8345): Improved the [lock store](lock-stores.mdx) debug log message when the process has to queue because other messages have to be processed before this item.


## [1.10.24] - 2021-03-29

### Bugfixes
- [#8019](https://github.com/rasahq/rasa/issues/8019): Added `group_id` parameter back to `KafkaEventBroker` to fix error when instantiating event broker with a config containing the `group_id` parameter which is only relevant to the event consumer


## [1.10.23] - 2021-02-22

### Bugfixes
- [#7895](https://github.com/rasahq/rasa/issues/7895): Fixed bug where the conversation does not lock before handling a reminder event.


## [1.10.22] - 2021-02-05

### Bugfixes
- [#7772](https://github.com/rasahq/rasa/issues/7754): Backported the Rasa Open Source 2 `PikaEventBroker` implementation to address
  problems when using it with multiple Sanic workers.

## [1.10.21] - 2021-02-01

### Improvements
- [#7439](https://github.com/rasahq/rasa/issues/7439): The `url` option now supports a list of servers `url: ['10.0.0.158:32803','10.0.0.158:32804']`.
  Removed `group_id` because it is not a valid Kafka producer parameter.

### Bugfixes
- [#7638](https://github.com/rasahq/rasa/issues/7638): Fixed a bug that occurred when setting multiple Sanic workers in combination with a custom [Lock Store](lock-stores.mdx). Previously, if the number was set higher than 1 and you were using a custom lock store, it would reject because of a strict check to use a [Redis Lock Store](lock-stores.mdx#redislockstore).
- [#7722](https://github.com/rasahq/rasa/issues/7722): Fix a bug where, if a user injects an intent using the HTTP API, slot auto-filling is not performed on the entities provided.


## [1.10.20] - 2020-12-18

### Bugfixes

- [#7575](https://github.com/rasahq/rasa/issues/7575): Fix scikit-learn crashing during evaluation of `ResponseSelector` predictions.


## [1.10.19] - 2020-12-17

### Improvements

- [#6251](https://github.com/rasahq/rasa/issues/6251): Kafka Producer connection now remains active across sends. Added support for group and client id.
  The Kafka producer also adds support for the `PLAINTEXT` and `SASL_SSL` protocols.

  DynamoDB table exists check fixed bug when more than 100 tables exist.

- [#6814](https://github.com/rasahq/rasa/issues/6814): Replace use of `python-telegram-bot` package with `pyTelegramBotAPI`
- [#7423](https://github.com/rasahq/rasa/issues/7423): Use response selector keys (sub-intents) as labels for plotting the confusion matrix during NLU evaluation to improve readability.


## [1.10.18] - 2020-11-26

### Bugfixes
- [#7340](https://github.com/rasahq/rasa/issues/7340>): Fixed an issues with the DynamoDB TrackerStore creating a new table entry/object for each TrackerStore update. The column ``session_date`` has been deprecated and should be removed manually in existing DynamoDB tables.


## [1.10.17] - 2020-11-12

### Bugfixes
- [#7219](https://github.com/rasahq/rasa/issues/7219): Prevent the message handling process in ``PikaEventBroker`` from being terminated.


## [1.10.16] - 2020-10-15

### Bugfixes
- [#6703](https://github.com/rasahq/rasa/issues/6703): Update Pika event broker to be a separate process and make it use a
  ``multiprocessing.Queue`` to send and process messages. This change should help
  avoid situations when events stop being sent after a while.

## [1.10.15] - 2020-10-09

### Bugfixes

- [#3597](https://github.com/rasahq/rasa/issues/3597): Fixed issue where temporary model directories were not removed after pulling from a model server. If the model pulled from the server was invalid, this could lead to large amounts of local storage usage.
- [#6755](https://github.com/rasahq/rasa/issues/6755): Treat the length of OOV token as 1 to fix token align issue when OOV occurred.
- [#6899](https://github.com/rasahq/rasa/issues/6899): Fixed ``MappingPolicy`` not predicting ``action_listen`` after the mapped action while running ``rasa test``.


### Improvements

- [#6900](https://github.com/rasahq/rasa/issues/6900): Debug logs from ``matplotlib`` libraries are now hidden by default and are configurable with the ``LOG_LEVEL_LIBRARIES`` environment variable.

## [1.10.14] - 2020-09-23

### Bugfixes

- [#6741](https://github.com/rasahq/rasa/issues/6741): Fixed the remote URL of ConveRT model as it was recently updated by its authors. Also made the remote URL configurable at runtime in the corresponding tokenizer's and featurizer's configuration.

## [1.10.13] - 2020-09-22

### Bugfixes

- [#6577](https://github.com/rasahq/rasa/issues/6577): Remove BILOU tag prefix from role and group labels when creating entities.

## [1.10.12] - 2020-09-03

### Bugfixes

- [#6549](https://github.com/rasahq/rasa/issues/6549): Fix slow training of `CRFEntityExtractor` when using Entity Roles and Groups.

## [1.10.11] - 2020-08-21

### Improvements

- [#6044](https://github.com/rasahq/rasa/issues/6044): Do not deepcopy slots when instantiating trackers. This leads to a significant
  speedup when training on domains with a large number of slots.
- [#6226](https://github.com/rasahq/rasa/issues/6226): Added more debugging logs to the [Lock Stores](./lock-stores.mdx) to simplify debugging in case of

  connection problems.

  Added a new parameter `socket_timeout` to the `RedisLockStore`. If Redis doesn't
  answer within `socket_timeout` seconds to requests from Rasa Open Source, an error
  is raised. This avoids seemingly infinitely blocking connections and exposes connection
  problems early.

### Bugfixes

- [#5182](https://github.com/rasahq/rasa/issues/5182): Fixed a bug where domain fields such as `store_entities_as_slots` were overridden
  with defaults and therefore ignored.
- [#6191](https://github.com/rasahq/rasa/issues/6191): If two entities are separated by a comma (or any other symbol), extract them as two separate entities.
- [#6340](https://github.com/rasahq/rasa/issues/6340): If two entities are separated by a single space and uses BILOU tagging,
  extract them as two separate entities based on their BILOU tags.


## [1.10.10] - 2020-08-04

### Bugfixes

- [#6280](https://github.com/rasahq/rasa/issues/6280): Fixed `TypeError: expected string or bytes-like object`
  issue caused by integer, boolean, and null values in templates.


## [1.10.9] - 2020-07-29

### Improvements

- [#6255](https://github.com/rasahq/rasa/issues/6255): Rasa Open Source will no longer add `responses` to the `actions` section of the
  domain when persisting the domain as a file. This addresses related problems in Rasa X
  when Integrated Version Control introduced big diffs due to the added utterances
  in the `actions` section.

### Bugfixes

- [#6160](https://github.com/rasahq/rasa/issues/6160): Consider entity roles/groups during interactive learning.


## [1.10.8] - 2020-07-15

### Bugfixes

* [#6075](https://github.com/rasahq/rasa/issues/6075): Add 'Access-Control-Expose-Headers' for 'filename' header
* [#6137](https://github.com/rasahq/rasa/issues/6137): Fixed a bug where an invalid language variable prevents rasa from finding training examples when importing Dialogflow data.


## [1.10.7] - 2020-07-07

### Features

* [#6150](https://github.com/rasahq/rasa/issues/6150): Add `not_supported_language_list` to component to be able to define languages that a component can NOT handle.

  `WhitespaceTokenizer` is not able to process languages which are not separated by whitespace. `WhitespaceTokenizer`
  will throw an error if it is used with Chinese, Japanese, and Thai.

### Bugfixes

* [#6150](https://github.com/rasahq/rasa/issues/6150): `WhitespaceTokenizer` only removes emoji if complete token matches emoji regex.


## [1.10.6] - 2020-07-06

### Bugfixes

* [#6143](https://github.com/rasahq/rasa/issues/6143): Prevent `WhitespaceTokenizer` from outputting empty list of tokens.

## [1.10.5] - 2020-07-02

### Bugfixes

* [#6119](https://github.com/rasahq/rasa/issues/6119): Explicitly remove all emojis which appear as unicode characters from the output of `regex.sub` inside `WhitespaceTokenizer`.

## [1.10.4] - 2020-07-01

### Bugfixes

* [#5998](https://github.com/rasahq/rasa/issues/5998): `WhitespaceTokenizer` does not remove vowel signs in Hindi anymore.

* [#6031](https://github.com/rasahq/rasa/issues/6031): Previously, specifying a lock store in the endpoint configuration with a type other than `redis` or `in_memory`
  would lead to an `AttributeError: 'str' object has no attribute 'type'`. This bug is fixed now.

* [#6032](https://github.com/rasahq/rasa/issues/6032): Fix `Interpreter parsed an intent ...` warning when using the `/model/parse`
  endpoint with an NLU-only model.

* [#6042](https://github.com/rasahq/rasa/issues/6042): Convert entity values coming from any entity extractor to string during evaluation to avoid mismatches due to
  different types.

* [#6078](https://github.com/rasahq/rasa/issues/6078): The assistant will respond through the webex channel to any user (room) communicating to it. Before the bot responded only to a fixed `roomId` set in the `credentials.yml` config file.

## [1.10.3] - 2020-06-12

### Improvements

* [#3900](https://github.com/rasahq/rasa/issues/3900): Reduced duplicate logs and warnings when running `rasa train`.

### Bugfixes

* [#5972](https://github.com/rasahq/rasa/issues/5972): Remove the `clean_up_entities` method from the `DIETClassifier` and `CRFEntityExtractor` as it let to incorrect
  entity predictions.

* [#5976](https://github.com/rasahq/rasa/issues/5976): Fix server crashes that occurred when Rasa Open Source pulls a model from a
  [model server](./model-storage.mdx#load-model-from-server) and an exception was thrown during
  model loading (such as a domain with invalid YAML).

## [1.10.2] - 2020-06-03

### Bugfixes

* [#5521](https://github.com/rasahq/rasa/issues/5521): Responses used in ResponseSelector now support new lines with explicitly adding `\\n` between them.

* [#5758](https://github.com/rasahq/rasa/issues/5758): Fixed a bug in [`rasa export`](./command-line-interface.mdx#rasa-export)) which caused Rasa Open Source to only migrate conversation events from the last [Session configuration](./domain.mdx#session-configuration).

## [1.10.1] - 2020-05-15

### Improvements

* [#5794](https://github.com/rasahq/rasa/issues/5794): Creating a `Domain` using `Domain.fromDict` can no longer alter the input dictionary.
  Previously, there could be problems when the input dictionary was re-used for other
  things after creating the `Domain` from it.

### Bugfixes

* [#5617](https://github.com/rasahq/rasa/issues/5617): Don't create TensorBoard log files during prediction.

* [#5638](https://github.com/rasahq/rasa/issues/5638): Fix: DIET breaks with empty spaCy model

* [#5755](https://github.com/rasahq/rasa/issues/5755): Remove `clean_up_entities` from extractors that extract pre-defined entities.
  Just keep the clean up method for entity extractors that extract custom entities.

* [#5792](https://github.com/rasahq/rasa/issues/5792): Fixed issue where the `DucklingHTTPExtractor` component would
  not work if its url contained a trailing slash.

* [#5825](https://github.com/rasahq/rasa/issues/5825): Fix list index out of range error in `ensure_consistent_bilou_tagging`.

### Miscellaneous internal changes

* #5788

## [1.10.0] - 2020-04-28

### Features

* [#3765](https://github.com/rasahq/rasa/issues/3765): Add support for entities with roles and grouping of entities in Rasa NLU.

  You can now define a role and/or group label in addition to the entity type for entities.
  Use the role label if an entity can play different roles in your assistant.
  For example, a city can be a destination or a departure city.
  The group label can be used to group multiple entities together.
  For example, you could group different pizza orders, so that you know what toppings goes with which pizza and
  what size which pizza has.
  For more details see [Entities Roles and Groups](./nlu-training-data.mdx#entities-roles-and-groups).

  To fill slots from entities with a specific role/group, you need to either use forms or use a custom action.
  We updated the tracker method `get_latest_entity_values` to take an optional role/group label.
  If you want to use a form, you can add the specific role/group label of interest to the slot mapping function
  `from_entity` (see [Forms](./forms.mdx)).

  :::note
  Composite entities are currently just supported by the [DIETClassifier](./components.mdx#dietclassifier) and [CRFEntityExtractor](./components.mdx#crfentityextractor).

  :::

* [#5465](https://github.com/rasahq/rasa/issues/5465): Update training data format for NLU to support entities with a role or group label.

  You can now specify synonyms, roles, and groups of entities using the following data format:
  Markdown:

  ```
  [LA]{"entity": "location", "role": "city", "group": "CA", "value": "Los Angeles"}
  ```

  JSON:

  ```
  "entities": [
      {
          "start": 10,
          "end": 12,
          "value": "Los Angeles",
          "entity": "location",
          "role": "city",
          "group": "CA",
      }
  ]
  ```

  The markdown format `[LA](location:Los Angeles)` is deprecated. To update your training data file just
  execute the following command on the terminal of your choice:
  `sed -i -E 's/\\[([^)]+)\\]\\(([^)]+):([^)]+)\\)/[\\1]{"entity": "\\2", "value": "\\3"}/g' nlu.md`

  For more information about the new data format see [Training Data Format](./training-data-format.mdx).

### Improvements

* [#2224](https://github.com/rasahq/rasa/issues/2224): Suppressed `pika` logs when establishing the connection. These log messages
  mostly happened when Rasa X and RabbitMQ were started at the same time. Since RabbitMQ
  can take a few seconds to initialize, Rasa X has to re-try until the connection is
  established.
  In case you suspect a different problem (such as failing authentication) you can
  re-enable the `pika` logs by setting the log level to `DEBUG`. To run Rasa Open
  Source in debug mode, use the `--debug` flag. To run Rasa X in debug mode, set the
  environment variable `DEBUG_MODE` to `true`.

* [#3419](https://github.com/rasahq/rasa/issues/3419): Include the source filename of a story in the failed stories

  Include the source filename of a story in the failed stories to make it easier to identify the file which contains the failed story.

* [#5544](https://github.com/rasahq/rasa/issues/5544): Add confusion matrix and “confused_with” to response selection evaluation

  If you are using ResponseSelectors, they now produce similiar outputs during NLU evaluation. Misclassfied responses are listed in a “confused_with” attribute in the evaluation report. Similiarily, a confusion matrix of all responses is plotted.

* [#5578](https://github.com/rasahq/rasa/issues/5578): Added `socketio` to the compatible channels for [Reminders and External Events](./reaching-out-to-user.mdx).

* [#5595](https://github.com/rasahq/rasa/issues/5595): Update `POST /model/train` endpoint to accept retrieval action responses
  at the `responses` key of the JSON payload.

* [#5627](https://github.com/rasahq/rasa/issues/5627): All Rasa Open Source images are now using Python 3.7 instead of Python 3.6.

* [#5635](https://github.com/rasahq/rasa/issues/5635): Update dependencies based on the `dependabot` check.

* [#5636](https://github.com/rasahq/rasa/issues/5636): Add dropout between `FFNN` and `DenseForSparse` layers in `DIETClassifier`,
  `ResponseSelector` and `EmbeddingIntentClassifier` controlled by `use_dense_input_dropout` config parameter.

* [#5646](https://github.com/rasahq/rasa/issues/5646): `DIETClassifier` only counts as extractor in `rasa test` if it was actually trained for entity recognition.

* [#5669](https://github.com/rasahq/rasa/issues/5669): Remove regularization gradient for variables that don't have prediction gradient.

* [#5672](https://github.com/rasahq/rasa/issues/5672): Raise a warning in `CRFEntityExtractor` and `DIETClassifier` if entities are not correctly annotated in the
  training data, e.g. their start and end values do not match any start and end values of tokens.

* [#5690](https://github.com/rasahq/rasa/issues/5690): Add `full_retrieval_intent` property to `ResponseSelector` rankings

* [#5717](https://github.com/rasahq/rasa/issues/5717): Change default values for hyper-parameters in `EmbeddingIntentClassifier` and `DIETClassifier`

  Use `scale_loss=False` in `DIETClassifier`. Reduce the number of dense dimensions for sparse features of text from 512 to 256 in `EmbeddingIntentClassifier`.

### Bugfixes

* [#5230](https://github.com/rasahq/rasa/issues/5230): Fixed issue where posting to certain callback channel URLs would return a 500 error on successful posts due to invalid response format.

* [#5475](https://github.com/rasahq/rasa/issues/5475): One word can just have one entity label.

  If you are using, for example, `ConveRTTokenizer` words can be split into multiple tokens.
  Our entity extractors assign entity labels per token. So, it might happen, that a word, that was split into two tokens,
  got assigned two different entity labels. This is now fixed. One word can just have one entity label at a time.

* [#5509](https://github.com/rasahq/rasa/issues/5509): An entity label should always cover a complete word.

  If you are using, for example, `ConveRTTokenizer` words can be split into multiple tokens.
  Our entity extractors assign entity labels per token. So, it might happen, that just a part of a word has
  an entity label. This is now fixed. An entity label always covers a complete word.

* [#5574](https://github.com/rasahq/rasa/issues/5574): Fixed an issue that happened when metadata is passed in a new session.

  Now the metadata is correctly passed to the ActionSessionStart.

* [#5672](https://github.com/rasahq/rasa/issues/5672): Updated Python dependency `ruamel.yaml` to `>=0.16`. We recommend to use at least
  `0.16.10` due to the security issue
  [CVE-2019-20478](https://nvd.nist.gov/vuln/detail/CVE-2019-20478) which is present in
  in prior versions.

### Miscellaneous internal changes

* #5556, #5587, #5614, #5631, #5633

## [1.9.7] - 2020-04-23

### Improvements

* [#4606](https://github.com/rasahq/rasa/issues/4606): The stream reading timeout for `rasa shell\` is now configurable by using the
  environment variable \`\`RASA_SHELL_STREAM_READING_TIMEOUT_IN_SECONDS`.
  This can help to fix problems when using `rasa shell` with custom actions which run
  10 seconds or longer.

### Bugfixes

* [#5709](https://github.com/rasahq/rasa/issues/5709): Reverted changes in 1.9.6 that led to model incompatibility. Upgrade to 1.9.7 to fix
  `self.sequence_lengths_for(tf_batch_data[TEXT_SEQ_LENGTH][0]) IndexError: list index out of range`
  error without needing to retrain earlier 1.9 models.

  Therefore, all 1.9 models except for 1.9.6 will be compatible; a model trained on 1.9.6 will need
  to be retrained on 1.9.7.

## [1.9.6] - 2020-04-15

### Bugfixes

* [#5426](https://github.com/rasahq/rasa/issues/5426): Fix rasa test nlu plotting when using multiple runs.

* [#5489](https://github.com/rasahq/rasa/issues/5489): Fixed issue where `max_number_of_predictions` was not considered when running end-to-end testing.

### Miscellaneous internal changes

* #5626

## [1.9.5] - 2020-04-01

### Improvements

* [#5533](https://github.com/rasahq/rasa/issues/5533): Support for
  [PostgreSQL schemas](https://www.postgresql.org/docs/11/ddl-schemas.html) in
  [SQLTrackerStore](./tracker-stores.mdx#sqltrackerstore). The `SQLTrackerStore`
  accesses schemas defined by the `POSTGRESQL_SCHEMA` environment variable if
  connected to a PostgreSQL database.

  The schema is added to the connection string option's `-csearch_path` key, e.g.
  `-options=-csearch_path=<SCHEMA_NAME>` (see the
  [PostgreSQL docs](https://www.postgresql.org/docs/11/contrib-dblink-connect.html) for more details).
  As before, if no `POSTGRESQL_SCHEMA` is defined, Rasa uses the database's default
  schema (`public`).

  The schema has to exist in the database before connecting, i.e. it needs to have been
  created with

  ```postgresql
  CREATE SCHEMA schema_name;
  ```

### Bugfixes

* [#5547](https://github.com/rasahq/rasa/issues/5547): Fixed ambiguous logging in `DIETClassifier` by adding the name of the calling class to the log message.

## [1.9.4] - 2020-03-30

### Bugfixes

* [#5529](https://github.com/rasahq/rasa/issues/5529): Fix memory leak problem on increasing number of calls to `/model/parse` endpoint.

## [1.9.3] - 2020-03-27

### Bugfixes

* [#5505](https://github.com/rasahq/rasa/issues/5505): Set default value for `weight_sparsity` in `ResponseSelector` to `0`.
  This fixes a bug in the default behavior of `ResponseSelector` which was accidentally introduced in `rasa==1.8.0`.
  Users should update to this version and re-train their models if `ResponseSelector` was used in their pipeline.

## [1.9.2] - 2020-03-26

### Improved Documentation

* [#5497](https://github.com/RasaHQ/rasa/pull/5497): Fix documentation to bring back Sara.

## [1.9.1] - 2020-03-25

### Bugfixes

* [#5492](https://github.com/rasahq/rasa/issues/5492): Fix an issue where the deprecated `queue` parameter for the [Pika Event Broker](./event-brokers.mdx#pika-event-broker)
  was ignored and Rasa Open Source published the events to the `rasa_core_events`
  queue instead. Note that this does not change the fact that the `queue` argument
  is deprecated in favor of the `queues` argument.

## [1.9.0] - 2020-03-24

### Features

* [#5006](https://github.com/rasahq/rasa/issues/5006): Channel `hangouts` for Rasa integration with Google Hangouts Chat is now supported out-of-the-box.

* [#5389](https://github.com/rasahq/rasa/issues/5389): Add an optional path to a specific directory to download and cache the pre-trained model weights for [HFTransformersNLP](https://rasa.com/docs/rasa/2.x/components#hftransformersnlp).

* [#5422](https://github.com/rasahq/rasa/issues/5422): Add options `tensorboard_log_directory` and `tensorboard_log_level` to `EmbeddingIntentClassifier`,
  `DIETClasifier`, `ResponseSelector`, `EmbeddingPolicy` and `TEDPolicy`.

  By default `tensorboard_log_directory` is `None`. If a valid directory is provided,
  metrics are written during training. After the model is trained you can take a look
  at the training metrics in tensorboard. Execute `tensorboard --logdir <path-to-given-directory>`.

  Metrics can either be written after every epoch (default) or for every training step.
  You can specify when to write metrics using the variable `tensorboard_log_level`.
  Valid values are 'epoch' and 'minibatch'.

  We also write down a model summary, i.e. layers with inputs and types, to the given directory.

### Improvements

* [#4756](https://github.com/rasahq/rasa/issues/4756): Make response timeout configurable.
  `rasa run`, `rasa shell` and `rasa x` can now be started with
  `--response-timeout <int>` to configure a response timeout of `<int>` seconds.

* [#4826](https://github.com/rasahq/rasa/issues/4826): Add full retrieval intent name to message data
  `ResponseSelector` will now add the full retrieval intent name
  e.g. `faq/which_version` to the prediction, making it accessible
  from the tracker.

* [#5258](https://github.com/rasahq/rasa/issues/5258): Added `PikaEventBroker` ([Pika Event Broker](./event-brokers.mdx#pika-event-broker)) support for publishing to
  multiple queues. Messages are now published to a `fanout` exchange with name
  `rasa-exchange` (see
  [exchange-fanout](https://www.rabbitmq.com/tutorials/amqp-concepts.html#exchange-fanout)
  for more information on `fanout` exchanges).

  The former `queue` key is deprecated. Queues should now be
  specified as a list in the `endpoints.yml` event broker config under a new key
  `queues`. Example config:

  ```yaml-rasa
  event_broker:
    type: pika
    url: localhost
    username: username
    password: password
    queues:
      - queue-1
      - queue-2
      - queue-3
  ```

* [#5416](https://github.com/rasahq/rasa/issues/5416): Change `rasa init` to include `tests/conversation_tests.md` file by default.

* [#5446](https://github.com/rasahq/rasa/issues/5446): The endpoint `PUT /conversations/<conversation_id>/tracker/events` no longer
  adds session start events (to learn more about conversation sessions, please
  see [Session configuration](./domain.mdx#session-configuration)) in addition to the events which were sent in the request
  payload. To achieve the old behavior send a
  `GET /conversations/<conversation_id>/tracker`
  request before appending events.

* [#5482](https://github.com/rasahq/rasa/issues/5482): Make `scale_loss` for intents behave the same way as in versions below `1.8`, but
  only scale if some of the examples in a batch has probability of the golden label more than `0.5`.
  Introduce `scale_loss` for entities in `DIETClassifier`.

### Bugfixes

* [#5205](https://github.com/rasahq/rasa/issues/5205): Fixed the bug when FormPolicy was overwriting MappingPolicy prediction (e.g. `/restart`).
  Priorities for [Mapping Policy](https://rasa.com/docs/rasa/2.x/policies#mapping-policy) and [Form Policy](https://rasa.com/docs/rasa/2.x/policies#form-policy) are no longer linear:
  `FormPolicy` priority is 5, but its prediction is ignored if `MappingPolicy` is used for prediction.

* [#5215](https://github.com/rasahq/rasa/issues/5215): Fixed issue related to storing Python `float` values as `decimal.Decimal` objects
  in DynamoDB tracker stores. All `decimal.Decimal` objects are now converted to
  `float` on tracker retrieval.

  Added a new docs section on [DynamoTrackerStore](./tracker-stores.mdx#dynamotrackerstore).

* [#5356](https://github.com/rasahq/rasa/issues/5356): Fixed bug where `FallbackPolicy` would always fall back if the fallback action is
  `action_listen`.

* [#5361](https://github.com/rasahq/rasa/issues/5361): Fixed bug where starting or ending a response with `\\n\\n` led to one of the responses returned being empty.

* [#5405](https://github.com/rasahq/rasa/issues/5405): Fixes issue where model always gets retrained if multiple NLU/story files are in a
  directory, by sorting the list of files.

* [#5444](https://github.com/rasahq/rasa/issues/5444): Fixed ambiguous logging in DIETClassifier by adding the name of the calling class to the log message.

### Improved Documentation

* [#2237](https://github.com/rasahq/rasa/issues/2237): Restructure the “Evaluating models” documentation page and rename this page to [Testing Your Assistant](./testing-your-assistant.mdx).

* [#5302](https://github.com/rasahq/rasa/issues/5302): Improved documentation on how to build and deploy an action server image for use on other servers such as Rasa X deployments.

### Miscellaneous internal changes

* #5340

## [1.8.3] - 2020-03-27

### Bugfixes

* [#5405](https://github.com/rasahq/rasa/issues/5405): Fixes issue where model always gets retrained if multiple NLU/story files are in a
  directory, by sorting the list of files.

* [#5444](https://github.com/rasahq/rasa/issues/5444): Fixed ambiguous logging in DIETClassifier by adding the name of the calling class to the log message.

* [#5506](https://github.com/rasahq/rasa/issues/5506): Set default value for `weight_sparsity` in `ResponseSelector` to `0`.
  This fixes a bug in the default behavior of `ResponseSelector` which was accidentally introduced in `rasa==1.8.0`.
  Users should update to this version or `rasa>=1.9.3` and re-train their models if `ResponseSelector` was used in their pipeline.

### Improved Documentation

* [#5302](https://github.com/rasahq/rasa/issues/5302): Improved documentation on how to build and deploy an action server image for use on other servers such as Rasa X deployments.

## [1.8.2] - 2020-03-19

### Bugfixes

* [#5438](https://github.com/rasahq/rasa/issues/5438): Fixed bug when installing rasa with `poetry`.

* [#5413](https://github.com/RasaHQ/rasa/issues/5413): Fixed bug with `EmbeddingIntentClassifier`, where results
  weren't the same as in 1.7.x. Fixed by setting weight sparsity to 0.

### Improved Documentation

* [#5404](https://github.com/rasahq/rasa/issues/5404): Explain how to run commands as `root` user in Rasa SDK Docker images since version
  `1.8.0`. Since version `1.8.0` the Rasa SDK Docker images does not longer run as
  `root` user by default. For commands which require `root` user usage, you have to
  switch back to the `root` user in your Docker image as described in
  [Building an Action Server Image](https://rasa.com/docs/action-server/deploy-action-server#building-an-action-server-image).

* [#5402](https://github.com/RasaHQ/rasa/issues/5402): Made improvements to Building Assistants tutorial

## [1.8.1] - 2020-03-06

### Bugfixes

* [#5354](https://github.com/rasahq/rasa/issues/5354): Fixed issue with using language models like `xlnet` along with `entity_recognition` set to `True` inside
  `DIETClassifier`.

### Miscellaneous internal changes

* #5330, #5348

## [1.8.0] - 2020-02-26

### Deprecations and Removals

* [#4991](https://github.com/rasahq/rasa/issues/4991): Removed `Agent.continue_training` and the `dump_flattened_stories` parameter
  from `Agent.persist`.

* [#5266](https://github.com/rasahq/rasa/issues/5266): Properties `Component.provides` and `Component.requires` are deprecated.
  Use `Component.required_components()` instead.

### Features

* [#2674](https://github.com/rasahq/rasa/issues/2674): Add default value `__other__` to `values` of a `CategoricalSlot`.

  All values not mentioned in the list of values of a `CategoricalSlot`
  will be mapped to `__other__` for featurization.

* [#4088](https://github.com/rasahq/rasa/issues/4088): Add story structure validation functionality (e.g. rasa data validate stories –max-history 5).

* [#5065](https://github.com/rasahq/rasa/issues/5065): Add [LexicalSyntacticFeaturizer](./components.mdx#lexicalsyntacticfeaturizer) to sparse featurizers.

  `LexicalSyntacticFeaturizer` does the same featurization as the `CRFEntityExtractor`. We extracted the
  featurization into a separate component so that the features can be reused and featurization is independent from the
  entity extraction.

* [#5187](https://github.com/rasahq/rasa/issues/5187): Integrate language models from HuggingFace's [Transformers](https://github.com/huggingface/transformers) Library.

  Add a new NLP component [HFTransformersNLP](https://rasa.com/docs/rasa/2.x/components#hftransformersnlp) which tokenizes and featurizes incoming messages using a specified
  pre-trained model with the Transformers library as the backend.
  Add [LanguageModelTokenizer](https://rasa.com/docs/rasa/2.x/components#languagemodeltokenizer) and [LanguageModelFeaturizer](./components.mdx#languagemodelfeaturizer) which use the information from
  [HFTransformersNLP](https://rasa.com/docs/rasa/2.x/components#hftransformersnlp) and sets them correctly for message object.
  Language models currently supported: BERT, OpenAIGPT, GPT-2, XLNet, DistilBert, RoBERTa.

* [#5225](https://github.com/rasahq/rasa/issues/5225): Added a new CLI command `rasa export` to publish tracker events from a persistent
  tracker store using an event broker. See [Export Conversations to an Event Broker](./command-line-interface.mdx#rasa-export), [Tracker Stores](./tracker-stores.mdx)
  and [Event Brokers](./event-brokers.mdx) for more details.

* [#5230](https://github.com/rasahq/rasa/issues/5230): Refactor how GPU and CPU environments are configured for TensorFlow 2.0.

  Please refer to the documentation on [Configuring TensorFlow](./tuning-your-model.mdx#configuring-tensorflow) to understand
  which environment variables to set in what scenarios. A couple of examples are shown below as well:

  ```python
  # This specifies to use 1024 MB of memory from GPU with logical ID 0 and 2048 MB of memory from GPU with logical ID 1
  TF_GPU_MEMORY_ALLOC="0:1024, 1:2048"

  # Specifies that at most 3 CPU threads can be used to parallelize multiple non-blocking operations
  TF_INTER_OP_PARALLELISM_THREADS="3"

  # Specifies that at most 2 CPU threads can be used to parallelize a particular operation.
  TF_INTRA_OP_PARALLELISM_THREADS="2"
  ```

* [#5266](https://github.com/rasahq/rasa/issues/5266): Added a new NLU component [DIETClassifier](./components.mdx#dietclassifier) and a new policy [TEDPolicy](./policies.mdx#ted-policy).

  DIET (Dual Intent and Entity Transformer) is a multi-task architecture for intent classification and entity
  recognition. You can read more about this component in the [DIETClassifier](./components.mdx#dietclassifier) documentation.
  The new component will replace the `EmbeddingIntentClassifier` and the
  [CRFEntityExtractor](./components.mdx#crfentityextractor) in the future.
  Those two components are deprecated from now on.
  See [migration guide](./migration-guide.mdx#rasa-17-to-rasa-18) for details on how to
  switch to the new component.

  [TEDPolicy](./policies.mdx#ted-policy) is the new name for EmbeddingPolicy.
  `EmbeddingPolicy` is deprecated from now on.
  The functionality of `TEDPolicy` and `EmbeddingPolicy` is the same.
  Please update your configuration file to use the new name for the policy.

* [#663](https://github.com/rasahq/rasa/issues/663): The sentence vector of the `SpacyFeaturizer` and `MitieFeaturizer` can be calculated using max or mean pooling.

  To specify the pooling operation, set the option `pooling` for the `SpacyFeaturizer` or the `MitieFeaturizer`
  in your configuration file. The default pooling operation is `mean`. The mean pooling operation also does not take
  into account words, that do not have a word vector.

### Improvements

* [#3975](https://github.com/rasahq/rasa/issues/3975): Added command line argument `--conversation-id` to `rasa interactive`.
  If the argument is not given, `conversation_id` defaults to a random uuid.

* [#4653](https://github.com/rasahq/rasa/issues/4653): Added a new command-line argument `--init-dir` to command `rasa init` to specify
  the directory in which the project is initialised.

* [#4682](https://github.com/rasahq/rasa/issues/4682): Added support to send images with the twilio output channel.

* [#4817](https://github.com/rasahq/rasa/issues/4817): Part of Slack sanitization:
  Multiple garbled URL's in a string coming from slack will be converted into actual strings.
  `Example: health check of <http://eemdb.net|eemdb.net> and <http://eemdb1.net|eemdb1.net> to health check of
  eemdb.net and eemdb1.net`

* [#5117](https://github.com/rasahq/rasa/issues/5117): New command-line argument –conversation-id will be added and wiil give the ability to
  set specific conversation ID for each shell session, if not passed will be random.

* [#5211](https://github.com/rasahq/rasa/issues/5211): Messages sent to the [Pika Event Broker](./event-brokers.mdx#pika-event-broker) are now persisted. This guarantees
  the RabbitMQ will re-send previously received messages after a crash. Note that this
  does not help for the case where messages are sent to an unavailable RabbitMQ instance.

* [#5250](https://github.com/rasahq/rasa/issues/5250): Added support for mattermost connector to use bot accounts.

* [#5266](https://github.com/rasahq/rasa/issues/5266): We updated our code to TensorFlow 2.

* [#5317](https://github.com/rasahq/rasa/issues/5317): Events exported using `rasa export` receive a message header if published through a
  `PikaEventBroker`. The header is added to the message's `BasicProperties.headers`
  under the `rasa-export-process-id` key
  (`rasa.core.constants.RASA_EXPORT_PROCESS_ID_HEADER_NAME`). The value is a
  UUID4 generated at each call of `rasa export`. The resulting header is a key-value
  pair that looks as follows:

  ```text
  'rasa-export-process-id': 'd3b3d3ffe2bd4f379ccf21214ccfb261'
  ```

* [#5292](https://github.com/rasahq/rasa/issues/5292): Added `followlinks=True` to os.walk calls, to allow the use of symlinks in training, NLU and domain data.

* [#4811](https://github.com/rasahq/rasa/issues/4811): Support invoking a `SlackBot` by direct messaging or `@<app name>` mentions.

### Bugfixes

* [#4006](https://github.com/rasahq/rasa/issues/4006): Fixed timestamp parsing warning when using DucklingHTTPExtractor

* [#4601](https://github.com/rasahq/rasa/issues/4601): Fixed issue with `action_restart` getting overridden by `action_listen` when the [Mapping Policy](https://rasa.com/docs/rasa/2.x/policies#mapping-policy) and the
  [Two-Stage Fallback Policy](https://rasa.com/docs/rasa/2.x/policies#two-stage-fallback-policy) are used together.

* [#5201](https://github.com/rasahq/rasa/issues/5201): Fixed incorrectly raised Error encountered in pipelines with a `ResponseSelector` and NLG.

  When NLU training data is split before NLU pipeline comparison,
  NLG responses were not also persisted and therefore training for a pipeline including the `ResponseSelector` would fail.

  NLG responses are now persisted along with NLU data to a `/train` directory in the `run_x/xx%_exclusion` folder.

* [#5277](https://github.com/rasahq/rasa/issues/5277): Fixed sending custom json with Twilio channel

### Improved Documentation

* [#5174](https://github.com/rasahq/rasa/issues/5174): Updated the documentation to properly suggest not to explicitly add utterance actions to the domain.

* [#5189](https://github.com/rasahq/rasa/issues/5189): Added user guide for reminders and external events, including `reminderbot` demo.

### Miscellaneous internal changes

* #3923, #4597, #4903, #5180, #5189, #5266, #699

## [1.7.4] - 2020-02-24

### Bugfixes

* [#5068](https://github.com/rasahq/rasa/issues/5068): Tracker stores supporting conversation sessions (`SQLTrackerStore` and
  `MongoTrackerStore`) do not save the tracker state to database immediately after
  starting a new conversation session. This leads to the number of events being saved
  in addition to the already-existing ones to be calculated correctly.

  This fixes `action_listen` events being saved twice at the beginning of
  conversation sessions.

## [1.7.3] - 2020-02-21

### Bugfixes

* [#5231](https://github.com/rasahq/rasa/issues/5231): Fix segmentation fault when running `rasa train` or `rasa shell`.

### Improved Documentation

* [#5286](https://github.com/rasahq/rasa/issues/5286): Fix doc links on “Deploying your Assistant” page

## [1.7.2] - 2020-02-13

### Bugfixes

* [#5197](https://github.com/rasahq/rasa/issues/5197): Fixed incompatibility of Oracle with the [SQLTrackerStore](./tracker-stores.mdx#sqltrackerstore), by using a `Sequence`
  for the primary key columns. This does not change anything for SQL databases other than Oracle.
  If you are using Oracle, please create a sequence with the instructions in the [SQLTrackerStore](./tracker-stores.mdx#sqltrackerstore) docs.

### Improved Documentation

* [#5197](https://github.com/rasahq/rasa/issues/5197): Added section on setting up the SQLTrackerStore with Oracle

* [#5210](https://github.com/rasahq/rasa/issues/5210): Renamed “Running the Server” page to “Configuring the HTTP API”

## [1.7.1] - 2020-02-11

### Bugfixes

* [#5106](https://github.com/rasahq/rasa/issues/5106): Fixed file loading of non proper UTF-8 story files, failing properly when checking for
  story files.

* [#5162](https://github.com/rasahq/rasa/issues/5162): Fix problem with multi-intents.
  Training with multi-intents using the `CountVectorsFeaturizer` together with `EmbeddingIntentClassifier` is
  working again.

* [#5171](https://github.com/rasahq/rasa/issues/5171): Fix bug `ValueError: Cannot concatenate sparse features as sequence dimension does not match`.

  When training a Rasa model that contains responses for just some of the intents, training was failing.
  Fixed the featurizers to return a consistent feature vector in case no response was given for a specific message.

* [#5199](https://github.com/rasahq/rasa/issues/5199): If no text features are present in `EmbeddingIntentClassifier` return the intent `None`.

* [#5216](https://github.com/rasahq/rasa/issues/5216): Resolve version conflicts: Pin version of cloudpickle to ~=1.2.0.

## [1.7.0] - 2020-01-29

### Deprecations and Removals

* [#4964](https://github.com/rasahq/rasa/issues/4964): The endpoint `/conversations/<conversation_id>/execute` is now deprecated. Instead, users should use
  the `/conversations/<conversation_id>/trigger_intent` endpoint and thus trigger intents instead of actions.

* [#4978](https://github.com/rasahq/rasa/issues/4978): Remove option `use_cls_token` from tokenizers and option `return_sequence` from featurizers.

  By default all tokenizer add a special token (`__CLS__`) to the end of the list of tokens.
  This token will be used to capture the features of the whole utterance.

  The featurizers will return a matrix of size (number-of-tokens x feature-dimension) by default.
  This allows to train sequence models.
  However, the feature vector of the `__CLS__` token can be used to train non-sequence models.
  The corresponding classifier can decide what kind of features to use.

### Features

* [#400](https://github.com/rasahq/rasa/issues/400): Rename `templates` key in domain to `responses`.

  `templates` key will still work for backwards compatibility but will raise a future warning.

* [#4902](https://github.com/rasahq/rasa/issues/4902): Added a new configuration parameter, `ranking_length` to the `EmbeddingPolicy`, `EmbeddingIntentClassifier`,
  and `ResponseSelector` classes.

* [#4964](https://github.com/rasahq/rasa/issues/4964): External events and reminders now trigger intents (and entities) instead of actions.

  Add new endpoint `/conversations/<conversation_id>/trigger_intent`, which lets the user specify an intent and a
  list of entities that is injected into the conversation in place of a user message. The bot then predicts and
  executes a response action.

* [#4978](https://github.com/rasahq/rasa/issues/4978): Add `ConveRTTokenizer`.

  The tokenizer should be used whenever the `ConveRTFeaturizer` is used.

  Every tokenizer now supports the following configuration options:
  `intent_tokenization_flag`: Flag to check whether to split intents (default `False`).
  `intent_split_symbol`: Symbol on which intent should be split (default `_`)

### Improvements

* [#1988](https://github.com/rasahq/rasa/issues/1988): Remove the need of specifying utter actions in the `actions` section explicitly if these actions are already
  listed in the `templates` section.

* [#4877](https://github.com/rasahq/rasa/issues/4877): Entity examples that have been extracted using an external extractor are excluded
  from Markdown dumping in `MarkdownWriter.dumps()`. The excluded external extractors
  are `DucklingHTTPExtractor` and `SpacyEntityExtractor`.

* [#4902](https://github.com/rasahq/rasa/issues/4902): The `EmbeddingPolicy`, `EmbeddingIntentClassifier`, and `ResponseSelector` now by default normalize confidence
  levels over the top 10 results. See [Rasa 1.6 to Rasa 1.7](./migration-guide.mdx#rasa-16-to-rasa-17) for more details.

* [#4964](https://github.com/rasahq/rasa/issues/4964): `ReminderCancelled` can now cancel multiple reminders if no name is given. It still cancels a single
  reminder if the reminder's name is specified.

### Bugfixes

* [#4774](https://github.com/rasahq/rasa/issues/4774): Requests to `/model/train` do not longer block other requests to the Rasa server.

* [#4896](https://github.com/rasahq/rasa/issues/4896): Fixed default behavior of `rasa test core --evaluate-model-directory` when called without `--model`. Previously, the latest model file was used as `--model`. Now the default model directory is used instead.

  New behavior of `rasa test core --evaluate-model-directory` when given an existing file as argument for `--model`: Previously, this led to an error. Now a warning is displayed and the directory containing the given file is used as `--model`.

* [#5040](https://github.com/rasahq/rasa/issues/5040): Updated the dependency `networkx` from 2.3.0 to 2.4.0. The old version created incompatibilities when using pip.

  There is an imcompatibility between Rasa dependecy requests 2.22.0 and the own depedency from Rasa for networkx raising errors upon pip install. There is also a bug corrected in `requirements.txt` which used `~=` instead of `==`. All of these are fixed using networkx 2.4.0.

* [#5057](https://github.com/rasahq/rasa/issues/5057): Fixed compatibility issue with Microsoft Bot Framework Emulator if `service_url` lacked a trailing `/`.

* [#5092](https://github.com/rasahq/rasa/issues/5092): DynamoDB tracker store decimal values will now be rounded on save. Previously values exceeding 38 digits caused an unhandled error.

### Miscellaneous internal changes

* #4458, #4664, #4780, #5029

## [1.6.2] - 2020-01-28

### Improvements

* [#4994](https://github.com/rasahq/rasa/issues/4994): Switching back to a TensorFlow release which only includes CPU support to reduce the
  size of the dependencies. If you want to use the TensorFlow package with GPU support,
  please run `pip install tensorflow-gpu==1.15.0`.

### Bugfixes

* [#5111](https://github.com/rasahq/rasa/issues/5111): Fixes `Exception 'Loop' object has no attribute '_ready'` error when running
  `rasa init`.

* [#5126](https://github.com/rasahq/rasa/issues/5126): Updated the end-to-end ValueError you recieve when you have a invalid story format to point
  to the updated doc link.

## [1.6.1] - 2020-01-07

### Bugfixes

* [#4989](https://github.com/rasahq/rasa/issues/4989): Use an empty domain in case a model is loaded which has no domain
  (avoids errors when accessing `agent.doman.<some attribute>`).

* [#4995](https://github.com/rasahq/rasa/issues/4995): Replace error message with warning in tokenizers and featurizers if default parameter not set.

* [#5019](https://github.com/rasahq/rasa/issues/5019): Pin sanic patch version instead of minor version. Fixes sanic `_run_request_middleware()` error.

* [#5032](https://github.com/rasahq/rasa/issues/5032): Fix wrong calculation of additional conversation events when saving the conversation.
  This led to conversation events not being saved.

* [#5032](https://github.com/rasahq/rasa/issues/5032): Fix wrong order of conversation events when pushing events to conversations via
  `POST /conversations/<conversation_id>/tracker/events`.

## [1.6.0] - 2019-12-18

### Deprecations and Removals

* [#4935](https://github.com/rasahq/rasa/issues/4935): Removed `ner_features` as a feature name from `CRFEntityExtractor`, use `text_dense_features` instead.

  The following settings match the previous `NGramFeaturizer`:

  ```yaml-rasa
  pipeline:
  - name: 'CountVectorsFeaturizer'
    analyzer: 'char_wb'
    min_ngram: 3
    max_ngram: 17
    max_features: 10
    min_df: 5
  ```

* [#4957](https://github.com/rasahq/rasa/issues/4957): To [use custom features in the `CRFEntityExtractor`](./components.mdx#crfentityextractor)
  use `text_dense_features` instead of `ner_features`. If
  `text_dense_features` are present in the feature set, the `CRFEntityExtractor` will automatically make use of
  them. Just make sure to add a dense featurizer in front of the `CRFEntityExtractor` in your pipeline and set the
  flag `return_sequence` to `True` for that featurizer.

* [#4990](https://github.com/rasahq/rasa/issues/4990): Deprecated `Agent.continue_training`. Instead, a model should be retrained.

* [#684](https://github.com/rasahq/rasa/issues/684): Specifying lookup tables directly in the NLU file is now deprecated. Please specify
  them in an external file.

### Features

* [#4795](https://github.com/rasahq/rasa/issues/4795): Replaced the warnings about missing templates, intents etc. in validator.py by debug messages.

* [#4830](https://github.com/rasahq/rasa/issues/4830): Added conversation sessions to trackers.

  A conversation session represents the dialog between the assistant and a user.
  Conversation sessions can begin in three ways: 1. the user begins the conversation
  with the assistant, 2. the user sends their first message after a configurable period
  of inactivity, or 3. a manual session start is triggered with the `/session_start`
  intent message. The period of inactivity after which a new conversation session is
  triggered is defined in the domain using the `session_expiration_time` key in the
  `session_config` section. The introduction of conversation sessions comprises the
  following changes:

    * Added a new event `SessionStarted` that marks the beginning of a new conversation
      session.

    * Added a new default action `ActionSessionStart`. This action takes all
      `SlotSet` events from the previous session and applies it to the next session.

    * Added a new default intent `session_start` which triggers the start of a new
      conversation session.

    * `SQLTrackerStore` and `MongoTrackerStore` only retrieve
      events from the last session from the database.

  :::note
  The session behavior is disabled for existing projects, i.e. existing domains
  without session config section.

  :::

* [#4935](https://github.com/rasahq/rasa/issues/4935): Preparation for an upcoming change in the `EmbeddingIntentClassifier`:

  Add option `use_cls_token` to all tokenizers. If it is set to `True`, the token `__CLS__` will be added to
  the end of the list of tokens. Default is set to `False`. No need to change the default value for now.

  Add option `return_sequence` to all featurizers. By default all featurizers return a matrix of size
  (1 x feature-dimension). If the option `return_sequence` is set to `True`, the corresponding featurizer will return
  a matrix of size (token-length x feature-dimension). See [Text Featurizers](./components.mdx#featurizers).
  Default value is set to `False`. However, you might want to set it to `True` if you want to use custom features
  in the `CRFEntityExtractor`.
  See [passing custom features to the `CRFEntityExtractor`](./components.mdx#crfentityextractor)

  Changed some featurizers to use sparse features, which should reduce memory usage with large amounts of training data significantly.
  Read more: [Text Featurizers](./components.mdx#featurizers) .

  :::caution
  These changes break model compatibility. You will need to retrain your old models!

  :::

### Improvements

* [#3549](https://github.com/rasahq/rasa/issues/3549): Added `--no-plot` option for `rasa test` command, which disables rendering of confusion matrix and histogram. By default plots will be rendered.

* [#4086](https://github.com/rasahq/rasa/issues/4086): If matplotlib couldn't set up a default backend, it will be set automatically to TkAgg/Agg one

* [#4647](https://github.com/rasahq/rasa/issues/4647): Add the option `\`random_seed\`` to the `\`rasa data split nlu\`` command to generate
  reproducible train/test splits.

* [#4734](https://github.com/rasahq/rasa/issues/4734): Changed `url` `__init__()` arguments for custom tracker stores to `host` to reflect the `__init__` arguments of
  currently supported tracker stores. Note that in `endpoints.yml`, these are still declared as `url`.

* [#4751](https://github.com/rasahq/rasa/issues/4751): The `kafka-python` dependency has become as an “extra” dependency. To use the
  `KafkaEventConsumer`, `rasa` has to be installed with the `[kafka]` option, i.e.

  ```bash
  $ pip install rasa[kafka]
  ```

* [#4801](https://github.com/rasahq/rasa/issues/4801): Allow creation of natural language interpreter and generator by classname reference
  in `endpoints.yml`.

* [#4834](https://github.com/rasahq/rasa/issues/4834): Made it explicit that interactive learning does not work with NLU-only models.

  Interactive learning no longer trains NLU-only models if no model is provided
  and no core data is provided.

* [#4899](https://github.com/rasahq/rasa/issues/4899): The `intent_report.json` created by `rasa test` now creates an extra field
  `confused_with` for each intent. This is a dictionary containing the names of
  the most common false positives when this intent should be predicted, and the
  number of such false positives.

* [#4976](https://github.com/rasahq/rasa/issues/4976): `rasa test nlu --cross-validation` now also includes an evaluation of the response selector.
  As a result, the train and test F1-score, accuracy and precision is logged for the response selector.
  A report is also generated in the `results` folder by the name `response_selection_report.json`

### Bugfixes

* [#4635](https://github.com/rasahq/rasa/issues/4635): If a `wait_time_between_pulls` is configured for the model server in `endpoints.yml`,
  this will be used instead of the default one when running Rasa X.

* [#4759](https://github.com/rasahq/rasa/issues/4759): Training Luis data with `luis_schema_version` higher than 4.x.x will show a warning instead of throwing an exception.

* [#4799](https://github.com/rasahq/rasa/issues/4799): Running `rasa interactive` with no NLU data now works, with the functionality of `rasa interactive core`.

* [#4917](https://github.com/rasahq/rasa/issues/4917): When loading models from S3, namespaces (folders within a bucket) are now respected.
  Previously, this would result in an error upon loading the model.

* [#4925](https://github.com/rasahq/rasa/issues/4925): “rasa init” will ask if user wants to train a model

* [#4942](https://github.com/rasahq/rasa/issues/4942): Pin `multidict` dependency to 4.6.1 to prevent sanic from breaking,
  see [the Sanic GitHub issue](https://github.com/huge-success/sanic/issues/1729 "Sanic Github Issue #1729 about Multidict update breaking Sanic") for more info.

* [#4985](https://github.com/rasahq/rasa/issues/4985): Fix errors during training and testing of `ResponseSelector`.

## [1.5.3] - 2019-12-11

### Improvements

* [#4933](https://github.com/rasahq/rasa/issues/4933): Improved error message that appears when an incorrect parameter is passed to a policy.

### Bugfixes

* [#4914](https://github.com/rasahq/rasa/issues/4914): Added `rasa/nlu/schemas/config.yml` to wheel package

* [#4942](https://github.com/rasahq/rasa/issues/4942): Pin `multidict` dependency to 4.6.1 to prevent sanic from breaking,
  see [the Sanic GitHub issue](https://github.com/huge-success/sanic/issues/1729 "Sanic Github Issue #1729 about Multidict update breaking Sanic")

## [1.5.2] - 2019-12-09

### Improvements

* [#3684](https://github.com/rasahq/rasa/issues/3684): `rasa interactive` will skip the story visualization of training stories in case
  there are more than 200 stories. Stories created during interactive learning will be
  visualized as before.

* [#4792](https://github.com/rasahq/rasa/issues/4792): The log level for SocketIO loggers, including `websockets.protocol`, `engineio.server`,
  and `socketio.server`, is now handled by the `LOG_LEVEL_LIBRARIES` environment variable,
  where the default log level is `ERROR`.

* [#4873](https://github.com/rasahq/rasa/issues/4873): Updated all example bots and documentation to use the updated `dispatcher.utter_message()` method from rasa-sdk==1.5.0.

### Bugfixes

* [#3684](https://github.com/rasahq/rasa/issues/3684): `rasa interactive` will not load training stories in case the visualization is
  skipped.

* [#4789](https://github.com/rasahq/rasa/issues/4789): Fixed error where spacy models where not found in the docker images.

* [#4802](https://github.com/rasahq/rasa/issues/4802): Fixed unnecessary `kwargs` unpacking in `rasa.test.test_core` call in `rasa.test.test` function.

* [#4898](https://github.com/rasahq/rasa/issues/4898): Training data files now get loaded in the same order (especially relevant to subdirectories) each time to ensure training consistency when using a random seed.

* [#4918](https://github.com/rasahq/rasa/issues/4918): Locks for tickets in `LockStore` are immediately issued without a redundant
  check for their availability.

### Improved Documentation

* [#4844](https://github.com/rasahq/rasa/issues/4844): Added `towncrier` to automatically collect changelog entries.

* [#4869](https://github.com/rasahq/rasa/issues/4869): Document the pipeline for `pretrained_embeddings_convert` in the pre-configured pipelines section.

* [#4894](https://github.com/rasahq/rasa/issues/4894): `Proactively Reaching Out to the User Using Actions` now correctly links to the
  endpoint specification.

## [1.5.1] - 2019-11-27

### Improvements

* When NLU training data is dumped as Markdown file the intents are not longer ordered
  alphabetically, but in the original order of given training data

### Bugfixes

* End to end stories now support literal payloads which specify entities, e.g.
  `greet: /greet{"name": "John"}`

* Slots will be correctly interpolated if there are lists in custom response templates.

* Fixed compatibility issues with `rasa-sdk` `1.5`

* Updated `/status` endpoint to show correct path to model archive

## [1.5.0] - 2019-11-26

### Features

* Added data validator that checks if domain object returned is empty. If so, exit early
  from the command `rasa data validate`.

* Added the KeywordIntentClassifier.

* Added documentation for `AugmentedMemoizationPolicy`.

* Fall back to `InMemoryTrackerStore` in case there is any problem with the current
  tracker store.

* Arbitrary metadata can now be attached to any `Event` subclass. The data must be
  stored under the `metadata` key when reading the event from a JSON object or
  dictionary.

* Add command line argument `rasa x --config CONFIG`, to specify path to the policy
  and NLU pipeline configuration of your bot (default: `config.yml`).

* Added a new NLU featurizer - `ConveRTFeaturizer` based on [ConveRT](https://github.com/PolyAI-LDN/polyai-models) model released by PolyAI.

* Added a new preconfigured pipeline - `pretrained_embeddings_convert`.

### Improvements

* Do not retrain the entire Core model if only the `templates` section of the domain
  is changed.

* Upgraded `jsonschema` version.

### Deprecations and Removals

* Remove duplicate messages when creating training data (issues/1446).

### Bugfixes

* `MultiProjectImporter` now imports files in the order of the import statements

* Fixed server hanging forever on leaving `rasa shell` before first message

* Fixed rasa init showing traceback error when user does Keyboard Interrupt before choosing a project path

* `CountVectorsFeaturizer` featurizes intents only if its analyzer is set to `word`

* Fixed bug where facebooks generic template was not rendered when buttons were `None`

* Fixed default intents unnecessarily raising undefined parsing error

## [1.4.6] - 2019-11-22

### Bugfixes

* Fixed Rasa X not working when any tracker store was configured for Rasa.

* Use the matplotlib backend `agg` in case the `tkinter` package is not installed.

## [1.4.5] - 2019-11-14

### Bugfixes

* NLU-only models no longer throw warnings about parsing features not defined in the domain

* Fixed bug that stopped Dockerfiles from building version 1.4.4.

* Fixed format guessing for e2e stories with intent restated as `/intent`

## [1.4.4] - 2019-11-13

### Features

* `PikaEventProducer` adds the RabbitMQ `App ID` message property to published
  messages with the value of the `RASA_ENVIRONMENT` environment variable. The
  message property will not be assigned if this environment variable isn't set.

### Improvements

* Updated Mattermost connector documentation to be more clear.

* Updated format strings to f-strings where appropriate.

* Updated tensorflow requirement to `1.15.0`

* Dump domain using UTF-8 (to avoid `\\UXXXX` sequences in the dumped files)

### Bugfixes

* Fixed exporting NLU training data in `json` format from `rasa interactive`

* Fixed numpy deprecation warnings

## [1.4.3] - 2019-10-29

### Bugfixes

* Fixed `Connection reset by peer` errors and bot response delays when using the
  RabbitMQ event broker.

## [1.4.2] - 2019-10-28

### Deprecations and Removals

* TensorFlow deprecation warnings are no longer shown when running `rasa x`

### Bugfixes

* Fixed `'Namespace' object has no attribute 'persist_nlu_data'` error during
  interactive learning

* Pinned networkx~=2.3.0 to fix visualization in rasa interactive and Rasa X

* Fixed `No model found` error when using `rasa run actions` with “actions”
  as a directory.

## [1.4.1] - 2019-10-22

Regression: changes from `1.2.12` were missing from `1.4.0`, readded them

## [1.4.0] - 2019-10-19

### Features

* add flag to CLI to persist NLU training data if needed

* log a warning if the `Interpreter` picks up an intent or an entity that does not
  exist in the domain file.

* added `DynamoTrackerStore` to support persistence of agents running on AWS

* added docstrings for `TrackerStore` classes

* added buttons and images to mattermost.

* `CRFEntityExtractor` updated to accept arbitrary token-level features like word
  vectors (issues/4214)

* `SpacyFeaturizer` updated to add `ner_features` for `CRFEntityExtractor`

* Sanitizing incoming messages from slack to remove slack formatting like `<mailto:xyz@rasa.com|xyz@rasa.com>`
  or `<http://url.com|url.com>` and substitute it with original content

* Added the ability to configure the number of Sanic worker processes in the HTTP
  server (`rasa.server`) and input channel server
  (`rasa.core.agent.handle_channels()`). The number of workers can be set using the
  environment variable `SANIC_WORKERS` (default: 1). A value of >1 is allowed only in
  combination with `RedisLockStore` as the lock store.

* Botframework channel can handle uploaded files in `UserMessage` metadata.

* Added data validator that checks there is no duplicated example data across multiples intents

### Improvements

* Unknown sections in markdown format (NLU data) are not ignored anymore, but instead an error is raised.

* It is now easier to add metadata to a `UserMessage` in existing channels.
  You can do so by overwriting the method `get_metadata`. The return value of this
  method will be passed to the `UserMessage` object.

* Tests can now be run in parallel

* Serialise `DialogueStateTracker` as json instead of pickle. **DEPRECATION warning**:
  Deserialisation of pickled trackers will be deprecated in version 2.0. For now,
  trackers are still loaded from pickle but will be dumped as json in any subsequent
  save operations.

* Event brokers are now also passed to custom tracker stores (using the `event_broker` parameter)

* Don't run the Rasa Docker image as `root`.

* Use multi-stage builds to reduce the size of the Rasa Docker image.

* Updated the `/status` api route to use the actual model file location instead of the `tmp` location.

### Deprecations and Removals

* **Removed Python 3.5 support**

### Bugfixes

* fixed missing `tkinter` dependency for running tests on Ubuntu

* fixed issue with `conversation` JSON serialization

* fixed the hanging HTTP call with `ner_duckling_http` pipeline

* fixed Interactive Learning intent payload messages saving in nlu files

* fixed DucklingHTTPExtractor dimensions by actually applying to the request

## [1.3.10] - 2019-10-18

### Features

* Can now pass a package as an argument to the `--actions` parameter of the
  `rasa run actions` command.

### Bugfixes

* Fixed visualization of stories with entities which led to a failing
  visualization in Rasa X

## [1.3.9] - 2019-10-10

### Features

* Port of 1.2.10 (support for RabbitMQ TLS authentication and `port` key in
  event broker endpoint config).

* Port of 1.2.11 (support for passing a CA file for SSL certificate verification via the
  –ssl-ca-file flag).

### Bugfixes

* Fixed the hanging HTTP call with `ner_duckling_http` pipeline.

* Fixed text processing of `intent` attribute inside `CountVectorFeaturizer`.

* Fixed `argument of type 'NoneType' is not iterable` when using `rasa shell`,
  `rasa interactive` / `rasa run`

## [1.3.8] - 2019-10-08

### Improvements

* Policies now only get imported if they are actually used. This removes
  TensorFlow warnings when starting Rasa X

### Bugfixes

* Fixed error `Object of type 'MaxHistoryTrackerFeaturizer' is not JSON serializable`
  when running `rasa train core`

* Default channel `send_` methods no longer support kwargs as they caused issues in incompatible channels

## [1.3.7] - 2019-09-27

### Bugfixes

* re-added TLS, SRV dependencies for PyMongo

* socketio can now be run without turning on the `--enable-api` flag

* MappingPolicy no longer fails when the latest action doesn't have a policy

## [1.3.6] - 2019-09-21

### Features

* Added the ability for users to specify a conversation id to send a message to when
  using the `RasaChat` input channel.

## [1.3.5] - 2019-09-20

### Bugfixes

* Fixed issue where `rasa init` would fail without spaCy being installed

## [1.3.4] - 2019-09-20

### Features

* Added the ability to set the `backlog` parameter in Sanics `run()` method using
  the `SANIC_BACKLOG` environment variable. This parameter sets the
  number of unaccepted connections the server allows before refusing new
  connections. A default value of 100 is used if the variable is not set.

* Status endpoint (`/status`) now also returns the number of training processes currently running

### Bugfixes

* Added the ability to properly deal with spaCy `Doc`-objects created on
  empty strings as discussed in
  [issue #4445](https://github.com/RasaHQ/rasa/issues/4445 "Rasa issue #4445: Handling spaCy objects on empty strings").
  Only training samples that actually bear content are sent to `self.nlp.pipe`
  for every given attribute. Non-content-bearing samples are converted to empty
  `Doc`-objects. The resulting lists are merged with their preserved order and
  properly returned.

* asyncio warnings are now only printed if the callback takes more than 100ms
  (up from 1ms).

* `agent.load_model_from_server` no longer affects logging.

### Improvements

* The endpoint `POST /model/train` no longer supports specifying an output directory
  for the trained model using the field `out`. Instead you can choose whether you
  want to save the trained model in the default model directory (`models`)
  (default behavior) or in a temporary directory by specifying the
  `save_to_default_model_directory` field in the training request.

## [1.3.3] - 2019-09-13

### Bugfixes

* Added a check to avoid training `CountVectorizer` for a particular
  attribute of a message if no text is provided for that attribute across
  the training data.

* Default one-hot representation for label featurization inside `EmbeddingIntentClassifier` if label features don't exist.

* Policy ensemble no longer incorrectly wrings “missing mapping policy” when
  mapping policy is present.

* “text” from `utter_custom_json` now correctly saved to tracker when using telegram channel

### Deprecations and Removals

* Removed computation of `intent_spacy_doc`. As a result, none of the spacy components process intents now.

## [1.3.2] - 2019-09-10

### Bugfixes

* SQL tracker events are retrieved ordered by timestamps. This fixes interactive
  learning events being shown in the wrong order.

## [1.3.1] - 2019-09-09

### Improvements

* Pin gast to == 0.2.2

## [1.3.0] - 2019-09-05

### Features

* Added option to persist nlu training data (default: False)

* option to save stories in e2e format for interactive learning

* bot messages contain the `timestamp` of the `BotUttered` event, which can be used in channels

* `FallbackPolicy` can now be configured to trigger when the difference between confidences of two predicted intents is too narrow

* experimental training data importer which supports training with data of multiple
  sub bots. Please see the
  [docs](./training-data-importers.mdx) for more
  information.

* throw error during training when triggers are defined in the domain without
  `MappingPolicy` being present in the policy ensemble

* The tracker is now available within the interpreter's `parse` method, giving the
  ability to create interpreter classes that use the tracker state (eg. slot values)
  during the parsing of the message. More details on motivation of this change see
  issues/3015.

* add example bot `knowledgebasebot` to showcase the usage of `ActionQueryKnowledgeBase`

* `softmax` starspace loss for both `EmbeddingPolicy` and `EmbeddingIntentClassifier`

* `balanced` batching strategy for both `EmbeddingPolicy` and `EmbeddingIntentClassifier`

* `max_history` parameter for `EmbeddingPolicy`

* Successful predictions of the NER are written to a file if `--successes` is set when running `rasa test nlu`

* Incorrect predictions of the NER are written to a file by default. You can disable it via `--no-errors`.

* New NLU component `ResponseSelector` added for the task of response selection

* Message data attribute can contain two more keys - `response_key`, `response` depending on the training data

* New action type implemented by `ActionRetrieveResponse` class and identified with `response_` prefix

* Vocabulary sharing inside `CountVectorsFeaturizer` with `use_shared_vocab` flag. If set to True, vocabulary of corpus is shared between text, intent and response attributes of message

* Added an option to share the hidden layer weights of text input and label input inside `EmbeddingIntentClassifier` using the flag `share_hidden_layers`

* New type of training data file in NLU which stores response phrases for response selection task.

* Add flag `intent_split_symbol` and `intent_tokenization_flag` to all `WhitespaceTokenizer`, `JiebaTokenizer` and `SpacyTokenizer`

* Added evaluation for response selector. Creates a report `response_selection_report.json` inside `--out` directory.

* argument `--config-endpoint` to specify the URL from which `rasa x` pulls
  the runtime configuration (endpoints and credentials)

* `LockStore` class storing instances of `TicketLock` for every `conversation_id`

* environment variables `SQL_POOL_SIZE` (default: 50) and `SQL_MAX_OVERFLOW`
  (default: 100) can be set to control the pool size and maximum pool overflow for
  `SQLTrackerStore` when used with the `postgresql` dialect

* Add a bot_challenge intent and a utter_iamabot action to all example projects and the rasa init bot.

* Allow sending attachments when using the socketio channel

* `rasa data validate` will fail with a non-zero exit code if validation fails

### Improvements

* added character-level `CountVectorsFeaturizer` with empirically found parameters
  into the `supervised_embeddings` NLU pipeline template

* NLU evaluations now also stores its output in the output directory like the core evaluation

* show warning in case a default path is used instead of a provided, invalid path

* compare mode of `rasa train core` allows the whole core config comparison,
  naming style of models trained for comparison is changed (this is a breaking change)

* pika keeps a single connection open, instead of open and closing on each incoming event

* `RasaChatInput` fetches the public key from the Rasa X API. The key is used to
  decode the bearer token containing the conversation ID. This requires
  `rasa-x>=0.20.2`.

* more specific exception message when loading custom components depending on whether component's path or
  class name is invalid or can't be found in the global namespace

* change priorities so that the `MemoizationPolicy` has higher priority than the `MappingPolicy`

* substitute LSTM with Transformer in `EmbeddingPolicy`

* `EmbeddingPolicy` can now use `MaxHistoryTrackerFeaturizer`

* non zero `evaluate_on_num_examples` in `EmbeddingPolicy`
  and `EmbeddingIntentClassifier` is the size of
  hold out validation set that is excluded from training data

* defaults parameters and architectures for both `EmbeddingPolicy` and
  `EmbeddingIntentClassifier` are changed (this is a breaking change)

* evaluation of NER does not include 'no-entity' anymore

* `--successes` for `rasa test nlu` is now boolean values. If set incorrect/successful predictions
  are saved in a file.

* `--errors` is renamed to `--no-errors` and is now a boolean value. By default incorrect predictions are saved
  in a file. If `--no-errors` is set predictions are not written to a file.

* Remove `label_tokenization_flag` and `label_split_symbol` from `EmbeddingIntentClassifier`. Instead move these parameters to `Tokenizers`.

* Process features of all attributes of a message, i.e. - text, intent and response inside the respective component itself. For e.g. - intent of a message is now tokenized inside the tokenizer itself.

* Deprecate `as_markdown` and `as_json` in favour of `nlu_as_markdown` and `nlu_as_json` respectively.

* pin python-engineio >= 3.9.3

* update python-socketio req to >= 4.3.1

### Bugfixes

* `rasa test nlu` with a folder of configuration files

* `MappingPolicy` standard featurizer is set to `None`

* Removed `text` parameter from send_attachment function in slack.py to avoid duplication of text output to slackbot

* server `/status` endpoint reports status when an NLU-only model is loaded

### Deprecations and Removals

* Removed `--report` argument from `rasa test nlu`. All output files are stored in the `--out` directory.

## [1.2.12] - 2019-10-16

### Features

* Support for transit encryption with Redis via `use_ssl: True` in the tracker store config in endpoints.yml

## [1.2.11] - 2019-10-09

### Features

* Support for passing a CA file for SSL certificate verification via the
  –ssl-ca-file flag

## [1.2.10] - 2019-10-08

### Features

* Added support for RabbitMQ TLS authentication. The following environment variables
  need to be set:
  `RABBITMQ_SSL_CLIENT_CERTIFICATE` - path to the SSL client certificate (required)
  `RABBITMQ_SSL_CLIENT_KEY` - path to the SSL client key (required)
  `RABBITMQ_SSL_CA_FILE` - path to the SSL CA file (optional, for certificate
  verification)
  `RABBITMQ_SSL_KEY_PASSWORD` - SSL private key password (optional)

* Added ability to define the RabbitMQ port using the `port` key in the
  `event_broker` endpoint config.

## [1.2.9] - 2019-09-17

### Bugfixes

* Correctly pass SSL flag values to x CLI command (backport of

## [1.2.8] - 2019-09-10

### Bugfixes

* SQL tracker events are retrieved ordered by timestamps. This fixes interactive
  learning events being shown in the wrong order. Backport of `1.3.2` patch
  (PR #4427).

## [1.2.7] - 2019-09-02

### Bugfixes

* Added `query` dictionary argument to `SQLTrackerStore` which will be appended
  to the SQL connection URL as query parameters.

## [1.2.6] - 2019-09-02

### Bugfixes

* fixed bug that occurred when sending template `elements` through a channel that doesn't support them

## [1.2.5] - 2019-08-26

### Features

* SSL support for `rasa run` command. Certificate can be specified using
  `--ssl-certificate` and `--ssl-keyfile`.

### Bugfixes

* made default augmentation value consistent across repo

* `'/restart'` will now also restart the bot if the tracker is paused

## [1.2.4] - 2019-08-23

### Bugfixes

* the `SocketIO` input channel now allows accesses from other origins
  (fixes `SocketIO` channel on Rasa X)

## [1.2.3] - 2019-08-15

### Improvements

* messages with multiple entities are now handled properly with e2e evaluation

* `data/test_evaluations/end_to_end_story.md` was re-written in the
  restaurantbot domain

## [1.2.3] - 2019-08-15

### Improvements

* messages with multiple entities are now handled properly with e2e evaluation

* `data/test_evaluations/end_to_end_story.md` was re-written in the restaurantbot domain

### Bugfixes

* Free text input was not allowed in the Rasa shell when the response template
  contained buttons, which has now been fixed.

## [1.2.2] - 2019-08-07

### Bugfixes

* `UserUttered` events always got the same timestamp

## [1.2.1] - 2019-08-06

### Features

* Docs now have an `EDIT THIS PAGE` button

### Bugfixes

* `Flood control exceeded` error in Telegram connector which happened because the
  webhook was set twice

## [1.2.0] - 2019-08-01

### Features

* add root route to server started without `--enable-api` parameter

* add `--evaluate-model-directory` to `rasa test core` to evaluate models
  from `rasa train core -c <config-1> <config-2>`

* option to send messages to the user by calling
  `POST /conversations/{conversation_id}/execute`

### Improvements

* `Agent.update_model()` and `Agent.handle_message()` now work without needing to set a domain
  or a policy ensemble

* Update pytype to `2019.7.11`

* new event broker class: `SQLProducer`. This event broker is now used when running locally with
  Rasa X

* API requests are not longer logged to `rasa_core.log` by default in order to avoid
  problems when running on OpenShift (use `--log-file rasa_core.log` to retain the
  old behavior)

* `metadata` attribute added to `UserMessage`

### Bugfixes

* `rasa test core` can handle compressed model files

* rasa can handle story files containing multi line comments

* template will retain { if escaped with {. e.g. {{“foo”: {bar}}} will result in {“foo”: “replaced value”}

## [1.1.8] - 2019-07-25

### Features

* `TrainingFileImporter` interface to support customizing the process of loading
  training data

* fill slots for custom templates

### Improvements

* `Agent.update_model()` and `Agent.handle_message()` now work without needing to set a domain
  or a policy ensemble

* update pytype to `2019.7.11`

### Bugfixes

* interactive learning bug where reverted user utterances were dumped to training data

* added timeout to terminal input channel to avoid freezing input in case of server
  errors

* fill slots for image, buttons, quick_replies and attachments in templates

* `rasa train core` in comparison mode stores the model files compressed (`tar.gz` files)

* slot setting in interactive learning with the TwoStageFallbackPolicy

## [1.1.7] - 2019-07-18

### Features

* added optional pymongo dependencies `[tls, srv]` to `requirements.txt` for better mongodb support

* `case_sensitive` option added to `WhiteSpaceTokenizer` with `true` as default.

### Bugfixes

* validation no longer throws an error during interactive learning

* fixed wrong cleaning of `use_entities` in case it was a list and not `True`

* updated the server endpoint `/model/parse` to handle also messages with the intent prefix

* fixed bug where “No model found” message appeared after successfully running the bot

* debug logs now print to `rasa_core.log` when running `rasa x -vv` or `rasa run -vv`

## [1.1.6] - 2019-07-12

### Features

* rest channel supports setting a message's input_channel through a field
  `input_channel` in the request body

### Improvements

* recommended syntax for empty `use_entities` and `ignore_entities` in the domain file
  has been updated from `False` or `None` to an empty list (`[]`)

### Bugfixes

* `rasa run` without `--enable-api` does not require a local model anymore

* using `rasa run` with `--enable-api` to run a server now prints
  “running Rasa server” instead of “running Rasa Core server”

* actions, intents, and utterances created in `rasa interactive` can no longer be empty

## [1.1.5] - 2019-07-10

### Features

* debug logging now tells you which tracker store is connected

* the response of `/model/train` now includes a response header for the trained model filename

* `Validator` class to help developing by checking if the files have any errors

* project's code is now linted using flake8

* `info` log when credentials were provided for multiple channels and channel in
  `--connector` argument was specified at the same time

* validate export paths in interactive learning

### Improvements

* deprecate `rasa.core.agent.handle_channels(...)\`. Please use \`\`rasa.run(...)`
  or `rasa.core.run.configure_app` instead.

* `Agent.load()` also accepts `tar.gz` model file

### Deprecations and Removals

* revert the stripping of trailing slashes in endpoint URLs since this can lead to
  problems in case the trailing slash is actually wanted

* starter packs were removed from Github and are therefore no longer tested by Travis script

### Bugfixes

* all temporal model files are now deleted after stopping the Rasa server

* `rasa shell nlu` now outputs unicode characters instead of `\\uxxxx` codes

* fixed PUT /model with model_server by deserializing the model_server to
  EndpointConfig.

* `x in AnySlotDict` is now `True` for any `x`, which fixes empty slot warnings in
  interactive learning

* `rasa train` now also includes NLU files in other formats than the Rasa format

* `rasa train core` no longer crashes without a `--domain` arg

* `rasa interactive` now looks for endpoints in `endpoints.yml` if no `--endpoints` arg is passed

* custom files, e.g. custom components and channels, load correctly when using
  the command line interface

* `MappingPolicy` now works correctly when used as part of a PolicyEnsemble

## [1.1.4] - 2019-06-18

### Features

* unfeaturize single entities

* added agent readiness check to the `/status` resource

### Improvements

* removed leading underscore from name of '_create_initial_project' function.

### Bugfixes

* fixed bug where facebook quick replies were not rendering

* take FB quick reply payload rather than text as input

* fixed bug where training_data path in metadata.json was an absolute path

## [1.1.3] - 2019-06-14

### Bugfixes

* fixed any inconsistent type annotations in code and some bugs revealed by
  type checker

## [1.1.2] - 2019-06-13

### Bugfixes

* fixed duplicate events appearing in tracker when using a PostgreSQL tracker store

## [1.1.1] - 2019-06-13

### Bugfixes

* fixed compatibility with Rasa SDK

* bot responses can contain `custom` messages besides other message types

## [1.1.0] - 2019-06-13

### Features

* nlu configs can now be directly compared for performance on a dataset
  in `rasa test nlu`

### Improvements

* update the tracker in interactive learning through reverting and appending events
  instead of replacing the tracker

* `POST /conversations/{conversation_id}/tracker/events` supports a list of events

### Bugfixes

* fixed creation of `RasaNLUHttpInterpreter`

* form actions are included in domain warnings

* default actions, which are overriden by custom actions and are listed in the
  domain are excluded from domain warnings

* SQL `data` column type to `Text` for compatibility with MySQL

* non-featurizer training parameters don't break SklearnPolicy anymore

## [1.0.9] - 2019-06-10

### Improvements

* revert PR #3739 (as this is a breaking change): set `PikaProducer` and
  `KafkaProducer` default queues back to `rasa_core_events`

## [1.0.8] - 2019-06-10

### Features

* support for specifying full database urls in the `SQLTrackerStore` configuration

* maximum number of predictions can be set via the environment variable
  `MAX_NUMBER_OF_PREDICTIONS` (default is 10)

### Improvements

* default `PikaProducer` and `KafkaProducer` queues to `rasa_production_events`

* exclude unfeaturized slots from domain warnings

### Bugfixes

* loading of additional training data with the `SkillSelector`

* strip trailing slashes in endpoint URLs

## [1.0.7] - 2019-06-06

### Features

* added argument `--rasa-x-port` to specify the port of Rasa X when running Rasa X locally via `rasa x`

### Bugfixes

* slack notifications from bots correctly render text

* fixed usage of `--log-file` argument for `rasa run` and `rasa shell`

* check if correct tracker store is configured in local mode

## [1.0.6] - 2019-06-03

### Bugfixes

* fixed backwards incompatible utils changes

## [1.0.5] - 2019-06-03

### Bugfixes

* fixed spacy being a required dependency (regression)

## [1.0.4] - 2019-06-03

### Features

* automatic creation of index on the `sender_id` column when using an SQL
  tracker store. If you have an existing data and you are running into performance
  issues, please make sure to add an index manually using
  `CREATE INDEX event_idx_sender_id ON events (sender_id);`.

### Improvements

* NLU evaluation in cross-validation mode now also provides intent/entity reports,
  confusion matrix, etc.

## [1.0.3] - 2019-05-30

### Bugfixes

* non-ascii characters render correctly in stories generated from interactive learning

* validate domain file before usage, e.g. print proper error messages if domain file
  is invalid instead of raising errors

## [1.0.2] - 2019-05-29

### Features

* added `domain_warnings()` method to `Domain` which returns a dict containing the
  diff between supplied {actions, intents, entities, slots} and what's contained in the
  domain

### Bugfixes

* fix lookup table files failed to load issues/3622

* buttons can now be properly selected during cmdline chat or when in interactive learning

* set slots correctly when events are added through the API

* mapping policy no longer ignores NLU threshold

* mapping policy priority is correctly persisted

## [1.0.1] - 2019-05-21

### Bugfixes

* updated installation command in docs for Rasa X

## [1.0.0] - 2019-05-21

### Features

* added arguments to set the file paths for interactive training

* added quick reply representation for command-line output

* added option to specify custom button type for Facebook buttons

* added tracker store persisting trackers into a SQL database
  (`SQLTrackerStore`)

* added rasa command line interface and API

* Rasa  HTTP training endpoint at `POST /jobs`. This endpoint
  will train a combined Rasa Core and NLU model

* `ReminderCancelled(action_name)` event to cancel given action_name reminder
  for current user

* Rasa HTTP intent evaluation endpoint at `POST /intentEvaluation`.
  This endpoints performs an intent evaluation of a Rasa model

* option to create template for new utterance action in `interactive learning`

* you can now choose actions previously created in the same session
  in `interactive learning`

* add formatter 'black'

* channel-specific utterances via the `- "channel":` key in utterance templates

* arbitrary json messages via the `- "custom":` key in utterance templates and
  via `utter_custom_json()` method in custom actions

* support to load sub skills (domain, stories, nlu data)

* support to select which sub skills to load through `import` section in
  `config.yml`

* support for spaCy 2.1

* a model for an agent can now also be loaded from a remote storage

* log level can be set via environment variable `LOG_LEVEL`

* add `--store-uncompressed` to train command to not compress Rasa model

* log level of libraries, such as tensorflow, can be set via environment variable `LOG_LEVEL_LIBRARIES`

* if no spaCy model is linked upon building a spaCy pipeline, an appropriate error message
  is now raised with instructions for linking one

### Improvements

* renamed all CLI parameters containing any `_` to use dashes `-` instead (GNU standard)

* renamed `rasa_core` package to `rasa.core`

* for interactive learning only include manually annotated and ner_crf entities in nlu export

* made `message_id` an additional argument to `interpreter.parse`

* changed removing punctuation logic in `WhitespaceTokenizer`

* `training_processes` in the Rasa NLU data router have been renamed to `worker_processes`

* created a common utils package `rasa.utils` for nlu and core, common methods like `read_yaml` moved there

* removed `--num_threads` from run command (server will be asynchronous but
  running in a single thread)

* the `_check_token()` method in `RasaChat` now authenticates against `/auth/verify` instead of `/user`

* removed `--pre_load` from run command (Rasa NLU server will just have a maximum of one model and that model will be
  loaded by default)

* changed file format of a stored trained model from the Rasa NLU server to `tar.gz`

* train command uses fallback config if an invalid config is given

* test command now compares multiple models if a list of model files is provided for the argument `--model`

* Merged rasa.core and rasa.nlu server into a single server. See swagger file in `docs/_static/spec/server.yaml` for
  available endpoints.

* `utter_custom_message()` method in rasa_core_sdk has been renamed to `utter_elements()`

* updated dependencies. as part of this, models for spacy need to be reinstalled
  for 2.1 (from 2.0)

* make sure all command line arguments for `rasa test` and `rasa interactive` are actually used, removed arguments
  that were not used at all (e.g. `--core` for `rasa test`)

### Deprecations and Removals

* removed possibility to execute `python -m rasa_core.train` etc. (e.g. scripts in `rasa.core` and `rasa.nlu`).
  Use the CLI for rasa instead, e.g. `rasa train core`.

* removed `_sklearn_numpy_warning_fix` from the `SklearnIntentClassifier`

* removed `Dispatcher` class from core

* removed projects: the Rasa NLU server now has a maximum of one model at a time loaded.

### Bugfixes

* evaluating core stories with two stage fallback gave an error, trying to handle None for a policy

* the `/evaluate` route for the Rasa NLU server now runs evaluation
  in a parallel process, which prevents the currently loaded model unloading

* added missing implementation of the `keys()` function for the Redis Tracker
  Store

* in interactive learning: only updates entity values if user changes annotation

* log options from the command line interface are applied (they overwrite the environment variable)

* all message arguments (kwargs in dispatcher.utter methods, as well as template args) are now sent through to output channels

* utterance templates defined in actions are checked for existence upon training a new agent, and a warning
  is thrown before training if one is missing<|MERGE_RESOLUTION|>--- conflicted
+++ resolved
@@ -16,13 +16,217 @@
 
 <!-- TOWNCRIER -->
 
-<<<<<<< HEAD
-## [3.3.8] - 2023-04-06                         
+## [3.5.4] - 2023-04-05
+
+Rasa 3.5.4 (2023-04-05)
+### Bugfixes
+- [#12226](https://github.com/rasahq/rasa/issues/12226): Fix issue with failures while publishing events to RabbitMQ after a RabbitMQ restart.
+  The fix consists of pinning `aio-pika` dependency to `8.2.3`, since this issue was introduced in `aio-pika` v`8.2.4`.
+- [#12232](https://github.com/rasahq/rasa/issues/12232): Patch redis Race Conditiion vulnerability.
+
+### Miscellaneous internal changes
+- [#12230](https://github.com/rasahq/rasa/issues/12230), [#12238](https://github.com/rasahq/rasa/issues/12238)
+
+
+## [3.5.3] - 2023-03-30
+
+Rasa 3.5.3 (2023-03-30)
+### Improved Documentation
+- [#12209](https://github.com/rasahq/rasa/issues/12209): Add new Rasa Pro page in docs, together with minimal content changes.
+
+
+## [3.5.2] - 2023-03-30
+
+Rasa 3.5.2 (2023-03-30)
+### Improvements
+- [#12144](https://github.com/rasahq/rasa/issues/12144): Add a self-reference of the synonym in the EntitySynonymMapper to handle entities extracted in a casing different to synonym case. (For example if a synonym `austria` is added, entities extracted with any alternate casing of the synonym will also be mapped to `austria`). It addresses ATO-616
+
+### Bugfixes
+- [#12189](https://github.com/rasahq/rasa/issues/12189): Make custom actions inheriting from rasa-sdk `FormValidationAction` parent class an exception of the `selective_domain` rule and always send them domain.
+- [#12193](https://github.com/rasahq/rasa/issues/12193): Fix 2 issues detected with the HTTP API:
+  - The `GET /conversations/{conversation_id}/tracker` endpoint was not returning the tracker with all sessions when `include_events` query parameter was set to `ALL`.
+  The fix constituted in using `TrackerStore.retrieve_full_tracker` method instead of `TrackerStore.retrieve` method in the function handling the `GET /conversations/{conversation_id}/tracker` endpoint.
+  Implemented or updated this method across all tracker store subclasses.
+  - The `GET /conversations/{conversation_id}/story` endpoint was not returning all the stories for all sessions when `all_sessions` query parameter was set to `true`.
+  The fix constituted in using all events of the tracker to be converted in stories instead of only the `applied_events`.
+
+### Improved Documentation
+- [#12110](https://github.com/rasahq/rasa/issues/12110): Add documentation for secrets managers.
+
+
+## [3.5.1] - 2023-03-24
+
+Rasa 3.5.1 (2023-03-24)
+### Bugfixes
+- [#12174](https://github.com/rasahq/rasa/issues/12174): Fixes training `DIETCLassifier` on the GPU.
+
+  A deterministic GPU implementation of SparseTensorDenseMatmulOp is not currently available
+
+### Improved Documentation
+- [#12127](https://github.com/rasahq/rasa/issues/12127): Updated `Test your assistant` section to describe the new end-to-end testing feature.
+  Also updated CLI and telemetry reference docs.
+- [#12169](https://github.com/rasahq/rasa/issues/12169): Update Compatibility Matrix.
+
+
+## [3.5.0] - 2023-03-21
+
+Rasa 3.5.0 (2023-03-21)
+### Features
+- [#12053](https://github.com/rasahq/rasa/issues/12053): Add a new required key (`assistant_id`) to `config.yml` to uniquely identify assistants in deployment.
+  The assistant identifier is extracted from the model metadata and added to the metadata of all dialogue events.
+  Re-training will be required to include the assistant id in the event metadata.
+
+  If the assistant identifier is missing from the `config.yml` or the default identifier value is not replaced, a random
+  identifier is generated during each training.
+
+  An assistant running without an identifier will issue a warning that dialogue events without identifier metadata will be
+  streamed to the event broker.
+
+### Improvements
+- [#11998](https://github.com/rasahq/rasa/issues/11998): Add capability to send compressed body in HTTP request to action server.
+  Use COMPRESS_ACTION_SERVER_REQUEST=True to turn the feature on.
+
+### Bugfixes
+- [#12136](https://github.com/rasahq/rasa/issues/12136): Address potentially missing events with Pika consumer due to weak references on asynchronous tasks,
+  as specifcied in [Python official documentation](https://docs.python.org/3/library/asyncio-task.html#asyncio.create_task).
+- [#12155](https://github.com/rasahq/rasa/issues/12155): Sets a global seed for numpy, TensorFlow, keras, Python and CuDNN, to ensure consistent random number generation.
+
+### Improved Documentation
+- [#11893](https://github.com/rasahq/rasa/issues/11893): Clarify in the docs, how rules are designed and how to use this behaviour to abort a rule
+
+### Miscellaneous internal changes
+- [#11924](https://github.com/rasahq/rasa/issues/11924), [#11926](https://github.com/rasahq/rasa/issues/11926), [#12006](https://github.com/rasahq/rasa/issues/12006), [#12022](https://github.com/rasahq/rasa/issues/12022), [#12092](https://github.com/rasahq/rasa/issues/12092), [#12135](https://github.com/rasahq/rasa/issues/12135), [#12137](https://github.com/rasahq/rasa/issues/12137), [#12140](https://github.com/rasahq/rasa/issues/12140), [#12154](https://github.com/rasahq/rasa/issues/12154)
+
+
+## [3.4.9] - 2023-04-05
+### Miscellaneous internal changes
+- [#12234](https://github.com/rasahq/rasa/issues/12234)
+
+
+## [3.4.8] - 2023-04-03
+
+Rasa 3.4.8 (2023-04-03)
+### Bugfixes
+- [#12186](https://github.com/rasahq/rasa/issues/12186): Fix issue with failures while publishing events to RabbitMQ after a RabbitMQ restart.
+  The fix consists of pinning `aio-pika` dependency to `8.2.3`, since this issue was introduced in `aio-pika` v`8.2.4`.
+
+
+## [3.4.7] - 2023-03-30
+
+Rasa 3.4.7 (2023-03-30)
+### Improvements
+- [#12144](https://github.com/rasahq/rasa/issues/12144): Add a self-reference of the synonym in the EntitySynonymMapper to handle entities extracted in a casing different to synonym case. (For example if a synonym `austria` is added, entities extracted with any alternate casing of the synonym will also be mapped to `austria`). It addresses ATO-616
+
+### Bugfixes
+- [#12139](https://github.com/rasahq/rasa/issues/12139): Fix 2 issues detected with the HTTP API:
+  - The `GET /conversations/{conversation_id}/tracker` endpoint was not returning the tracker with all sessions when `include_events` query parameter was set to `ALL`.
+  The fix constituted in using `TrackerStore.retrieve_full_tracker` method instead of `TrackerStore.retrieve` method in the function handling the `GET /conversations/{conversation_id}/tracker` endpoint.
+  Implemented or updated this method across all tracker store subclasses.
+  - The `GET /conversations/{conversation_id}/story` endpoint was not returning all the stories for all sessions when `all_sessions` query parameter was set to `true`.
+  The fix constituted in using all events of the tracker to be converted in stories instead of only the `applied_events`.
+- [#12189](https://github.com/rasahq/rasa/issues/12189): Make custom actions inheriting from rasa-sdk `FormValidationAction` parent class an exception of the `selective_domain` rule and always send them domain.
+
+
+## [3.4.6] - 2023-03-16
+
+Rasa 3.4.6 (2023-03-16)
+### Bugfixes
+- [#12098](https://github.com/rasahq/rasa/issues/12098): Fixes CountVectorFeaturizer to train when min_df != 1.
+
+
+## [3.4.5] - 2023-03-09
+
+Rasa 3.4.5 (2023-03-09)
+### Bugfixes
+- [#12059](https://github.com/rasahq/rasa/issues/12059): Check unresolved slots before initiating model training.
+- [#12096](https://github.com/rasahq/rasa/issues/12096): Fixes the bug when a slot (with `from_intent` mapping which contains no input for `intent` parameter) will no longer fill for any intent that is not under the `not_intent` parameter.
+- [#12099](https://github.com/rasahq/rasa/issues/12099): Fix validation metrics calculation when batch_size is dynamic.
+
+### Improved Documentation
+- [#12062](https://github.com/rasahq/rasa/issues/12062): Add a link to an existing docs section on how to test the audio channel on `localhost`.
+
+
+## [3.4.4] - 2023-02-17
+
+Rasa 3.4.4 (2023-02-17)
+### Improvements
+- [#11997](https://github.com/rasahq/rasa/issues/11997): Add capability to send compressed body in HTTP request to action server.
+  Use COMPRESS_ACTION_SERVER_REQUEST=True to turn the feature on.
+
+### Bugfixes
+- [#12052](https://github.com/rasahq/rasa/issues/12052): Fix the error which resulted during merging multiple domain files where at least one of them contains custom actions that explicitly need `send_domain` set as True in the domain.
+
+
+## [3.4.3] - 2023-02-14
+
+Rasa 3.4.3 (2023-02-14)
+### Improvements
+- [#12001](https://github.com/rasahq/rasa/issues/12001): Add support for custom RulePolicy.
+- [#12013](https://github.com/rasahq/rasa/issues/12013): Add capability to select which custom actions should receive domain when they are invoked.
+
+### Bugfixes
+- [#11942](https://github.com/rasahq/rasa/issues/11942): Fix calling the form validation action twice for the same user message triggering a form.
+- [#12033](https://github.com/rasahq/rasa/issues/12033): Fix conditional response does not check other conditions if first condition matches.
+
+### Improved Documentation
+- [#11976](https://github.com/rasahq/rasa/issues/11976): Add section in tracker store docs to document the fallback tracker store mechanism.
+
+
+## [3.4.2] - 2023-01-27
+
+Rasa 3.4.2 (2023-01-27)
+### Bugfixes
+- [#11926](https://github.com/rasahq/rasa/issues/11926): Decision to publish docs should not consider next major and minor alpha release versions.
+- [#11968](https://github.com/rasahq/rasa/issues/11968): Exit training/running Rasa model when SpaCy runtime version is not compatible with the specified SpaCy model version.
+- [#11971](https://github.com/rasahq/rasa/issues/11971): The new custom logging feature was not working due to small syntax issue in the argparse level.
+
+  Previously, the file name passed using the argument --logging-config-file was never retrieved so it never creates the new custom config file with the desired formatting.
+
+### Miscellaneous internal changes
+- [#11924](https://github.com/rasahq/rasa/issues/11924)
+
+
+## [3.4.1] - 2023-01-19
+
+Rasa 3.4.1 (2023-01-19)
+### Bugfixes
+- [#11923](https://github.com/rasahq/rasa/issues/11923): Changed categorical slot comparison to be case insensitive.
+- [#11929](https://github.com/rasahq/rasa/issues/11929): Exit training when transformer_size is not divisible by the number_of_attention_heads parameter and update the transformer documentations.
+
+### Improved Documentation
+- [#11899](https://github.com/rasahq/rasa/issues/11899): Update compatibility matrix between Rasa-plus and Rasa Pro services.
+
+
+## [3.4.0] - 2022-12-14
+
+Rasa 3.4.0 (2022-12-14)
+### Features
+- [#11087](https://github.com/rasahq/rasa/issues/11087): Add metadata to Websocket channel. Messages can now include a `metadata` object which will be included as metadata to Rasa.  The metadata can be supplied on a user configurable key with the `metadata_key` setting in the `socketio` section of the `credentials.yml`.
+
+### Improvements
+- [#11517](https://github.com/rasahq/rasa/issues/11517): Added `./docker/Dockerfile_pretrained_embeddings_spacy_it` to include Spacy's Italian pre-trained model `it_core_news_md`.
+- [#11765](https://github.com/rasahq/rasa/issues/11765): Replace `kafka-python` dependency with `confluent-kafka` async Producer API.
+- [#11773](https://github.com/rasahq/rasa/issues/11773): Add support for Python 3.10 version.
+- [#2546](https://github.com/rasahq/rasa/issues/2546): Added CLI option `--logging-config-file` to enable configuration of custom logs formatting.
+
+### Bugfixes
+- [#11869](https://github.com/rasahq/rasa/issues/11869): Implements a new CLI option `--jwt-private-key` required to have complete support for asymmetric algorithms as specified
+  originally in the docs.
+
+
+### Improved Documentation
+- [#11766](https://github.com/rasahq/rasa/issues/11766): Clarify in the documentation how to write testing stories if a user presses a button with payload.
+- [#11801](https://github.com/rasahq/rasa/issues/11801): Clarify prioritisation of used slot asking option in forms in documentation.
+
+### Miscellaneous internal changes
+- [#11742](https://github.com/rasahq/rasa/issues/11742), [#11800](https://github.com/rasahq/rasa/issues/11800), [#11817](https://github.com/rasahq/rasa/issues/11817), [#11877](https://github.com/rasahq/rasa/issues/11877)
+
+## [3.3.8] - 2023-04-06
 ### Miscellaneous internal changes
 - [#12235](https://github.com/rasahq/rasa/issues/12235)
 
 
-## [3.3.7] - 2023-03-31                         
+## [3.3.7] - 2023-03-31
 ### Improvements
 - [#12144](https://github.com/rasahq/rasa/issues/12144): Add a self-reference of the synonym in the EntitySynonymMapper to handle entities extracted in a casing different to synonym case. (For example if a synonym `austria` is added, entities extracted with any alternate casing of the synonym will also be mapped to `austria`). It addresses ATO-616
 
@@ -35,217 +239,6 @@
   Implemented or updated this method across all tracker store subclasses.
   - The `GET /conversations/{conversation_id}/story` endpoint was not returning all the stories for all sessions when `all_sessions` query parameter was set to `true`.
   The fix constituted in using all events of the tracker to be converted in stories instead of only the `applied_events`.
-
-
-## [3.3.6] - 2023-03-09
-                       
-Rasa 3.3.6 (2023-03-09)                        
-=======
-## [3.5.4] - 2023-04-05
-
-Rasa 3.5.4 (2023-04-05)
->>>>>>> df89c80f
-### Bugfixes
-- [#12226](https://github.com/rasahq/rasa/issues/12226): Fix issue with failures while publishing events to RabbitMQ after a RabbitMQ restart.
-  The fix consists of pinning `aio-pika` dependency to `8.2.3`, since this issue was introduced in `aio-pika` v`8.2.4`.
-- [#12232](https://github.com/rasahq/rasa/issues/12232): Patch redis Race Conditiion vulnerability.
-
-### Miscellaneous internal changes
-- [#12230](https://github.com/rasahq/rasa/issues/12230), [#12238](https://github.com/rasahq/rasa/issues/12238)
-
-
-## [3.5.3] - 2023-03-30
-
-Rasa 3.5.3 (2023-03-30)
-### Improved Documentation
-- [#12209](https://github.com/rasahq/rasa/issues/12209): Add new Rasa Pro page in docs, together with minimal content changes.
-
-
-## [3.5.2] - 2023-03-30
-
-Rasa 3.5.2 (2023-03-30)
-### Improvements
-- [#12144](https://github.com/rasahq/rasa/issues/12144): Add a self-reference of the synonym in the EntitySynonymMapper to handle entities extracted in a casing different to synonym case. (For example if a synonym `austria` is added, entities extracted with any alternate casing of the synonym will also be mapped to `austria`). It addresses ATO-616
-
-### Bugfixes
-- [#12189](https://github.com/rasahq/rasa/issues/12189): Make custom actions inheriting from rasa-sdk `FormValidationAction` parent class an exception of the `selective_domain` rule and always send them domain.
-- [#12193](https://github.com/rasahq/rasa/issues/12193): Fix 2 issues detected with the HTTP API:
-  - The `GET /conversations/{conversation_id}/tracker` endpoint was not returning the tracker with all sessions when `include_events` query parameter was set to `ALL`.
-  The fix constituted in using `TrackerStore.retrieve_full_tracker` method instead of `TrackerStore.retrieve` method in the function handling the `GET /conversations/{conversation_id}/tracker` endpoint.
-  Implemented or updated this method across all tracker store subclasses.
-  - The `GET /conversations/{conversation_id}/story` endpoint was not returning all the stories for all sessions when `all_sessions` query parameter was set to `true`.
-  The fix constituted in using all events of the tracker to be converted in stories instead of only the `applied_events`.
-
-### Improved Documentation
-- [#12110](https://github.com/rasahq/rasa/issues/12110): Add documentation for secrets managers.
-
-
-## [3.5.1] - 2023-03-24
-
-Rasa 3.5.1 (2023-03-24)
-### Bugfixes
-- [#12174](https://github.com/rasahq/rasa/issues/12174): Fixes training `DIETCLassifier` on the GPU.
-
-  A deterministic GPU implementation of SparseTensorDenseMatmulOp is not currently available
-
-### Improved Documentation
-- [#12127](https://github.com/rasahq/rasa/issues/12127): Updated `Test your assistant` section to describe the new end-to-end testing feature.
-  Also updated CLI and telemetry reference docs.
-- [#12169](https://github.com/rasahq/rasa/issues/12169): Update Compatibility Matrix.
-
-
-## [3.5.0] - 2023-03-21
-
-Rasa 3.5.0 (2023-03-21)
-### Features
-- [#12053](https://github.com/rasahq/rasa/issues/12053): Add a new required key (`assistant_id`) to `config.yml` to uniquely identify assistants in deployment.
-  The assistant identifier is extracted from the model metadata and added to the metadata of all dialogue events.
-  Re-training will be required to include the assistant id in the event metadata.
-
-  If the assistant identifier is missing from the `config.yml` or the default identifier value is not replaced, a random
-  identifier is generated during each training.
-
-  An assistant running without an identifier will issue a warning that dialogue events without identifier metadata will be
-  streamed to the event broker.
-
-### Improvements
-- [#11998](https://github.com/rasahq/rasa/issues/11998): Add capability to send compressed body in HTTP request to action server.
-  Use COMPRESS_ACTION_SERVER_REQUEST=True to turn the feature on.
-
-### Bugfixes
-- [#12136](https://github.com/rasahq/rasa/issues/12136): Address potentially missing events with Pika consumer due to weak references on asynchronous tasks,
-  as specifcied in [Python official documentation](https://docs.python.org/3/library/asyncio-task.html#asyncio.create_task).
-- [#12155](https://github.com/rasahq/rasa/issues/12155): Sets a global seed for numpy, TensorFlow, keras, Python and CuDNN, to ensure consistent random number generation.
-
-### Improved Documentation
-- [#11893](https://github.com/rasahq/rasa/issues/11893): Clarify in the docs, how rules are designed and how to use this behaviour to abort a rule
-
-### Miscellaneous internal changes
-- [#11924](https://github.com/rasahq/rasa/issues/11924), [#11926](https://github.com/rasahq/rasa/issues/11926), [#12006](https://github.com/rasahq/rasa/issues/12006), [#12022](https://github.com/rasahq/rasa/issues/12022), [#12092](https://github.com/rasahq/rasa/issues/12092), [#12135](https://github.com/rasahq/rasa/issues/12135), [#12137](https://github.com/rasahq/rasa/issues/12137), [#12140](https://github.com/rasahq/rasa/issues/12140), [#12154](https://github.com/rasahq/rasa/issues/12154)
-
-
-## [3.4.9] - 2023-04-05
-### Miscellaneous internal changes
-- [#12234](https://github.com/rasahq/rasa/issues/12234)
-
-
-## [3.4.8] - 2023-04-03
-
-Rasa 3.4.8 (2023-04-03)
-### Bugfixes
-- [#12186](https://github.com/rasahq/rasa/issues/12186): Fix issue with failures while publishing events to RabbitMQ after a RabbitMQ restart.
-  The fix consists of pinning `aio-pika` dependency to `8.2.3`, since this issue was introduced in `aio-pika` v`8.2.4`.
-
-
-## [3.4.7] - 2023-03-30
-
-Rasa 3.4.7 (2023-03-30)
-### Improvements
-- [#12144](https://github.com/rasahq/rasa/issues/12144): Add a self-reference of the synonym in the EntitySynonymMapper to handle entities extracted in a casing different to synonym case. (For example if a synonym `austria` is added, entities extracted with any alternate casing of the synonym will also be mapped to `austria`). It addresses ATO-616
-
-### Bugfixes
-- [#12139](https://github.com/rasahq/rasa/issues/12139): Fix 2 issues detected with the HTTP API:
-  - The `GET /conversations/{conversation_id}/tracker` endpoint was not returning the tracker with all sessions when `include_events` query parameter was set to `ALL`.
-  The fix constituted in using `TrackerStore.retrieve_full_tracker` method instead of `TrackerStore.retrieve` method in the function handling the `GET /conversations/{conversation_id}/tracker` endpoint.
-  Implemented or updated this method across all tracker store subclasses.
-  - The `GET /conversations/{conversation_id}/story` endpoint was not returning all the stories for all sessions when `all_sessions` query parameter was set to `true`.
-  The fix constituted in using all events of the tracker to be converted in stories instead of only the `applied_events`.
-- [#12189](https://github.com/rasahq/rasa/issues/12189): Make custom actions inheriting from rasa-sdk `FormValidationAction` parent class an exception of the `selective_domain` rule and always send them domain.
-
-
-## [3.4.6] - 2023-03-16
-
-Rasa 3.4.6 (2023-03-16)
-### Bugfixes
-- [#12098](https://github.com/rasahq/rasa/issues/12098): Fixes CountVectorFeaturizer to train when min_df != 1.
-
-
-## [3.4.5] - 2023-03-09
-                       
-Rasa 3.4.5 (2023-03-09)                        
-### Bugfixes
-- [#12059](https://github.com/rasahq/rasa/issues/12059): Check unresolved slots before initiating model training.
-- [#12096](https://github.com/rasahq/rasa/issues/12096): Fixes the bug when a slot (with `from_intent` mapping which contains no input for `intent` parameter) will no longer fill for any intent that is not under the `not_intent` parameter.
-- [#12099](https://github.com/rasahq/rasa/issues/12099): Fix validation metrics calculation when batch_size is dynamic.
-
-### Improved Documentation
-- [#12062](https://github.com/rasahq/rasa/issues/12062): Add a link to an existing docs section on how to test the audio channel on `localhost`.
-
-
-## [3.4.4] - 2023-02-17
-
-Rasa 3.4.4 (2023-02-17)
-### Improvements
-- [#11997](https://github.com/rasahq/rasa/issues/11997): Add capability to send compressed body in HTTP request to action server.
-  Use COMPRESS_ACTION_SERVER_REQUEST=True to turn the feature on.
-
-### Bugfixes
-- [#12052](https://github.com/rasahq/rasa/issues/12052): Fix the error which resulted during merging multiple domain files where at least one of them contains custom actions that explicitly need `send_domain` set as True in the domain.
-
-
-## [3.4.3] - 2023-02-14
-
-Rasa 3.4.3 (2023-02-14)
-### Improvements
-- [#12001](https://github.com/rasahq/rasa/issues/12001): Add support for custom RulePolicy.
-- [#12013](https://github.com/rasahq/rasa/issues/12013): Add capability to select which custom actions should receive domain when they are invoked.
-
-### Bugfixes
-- [#11942](https://github.com/rasahq/rasa/issues/11942): Fix calling the form validation action twice for the same user message triggering a form.
-- [#12033](https://github.com/rasahq/rasa/issues/12033): Fix conditional response does not check other conditions if first condition matches.
-
-### Improved Documentation
-- [#11976](https://github.com/rasahq/rasa/issues/11976): Add section in tracker store docs to document the fallback tracker store mechanism.
-
-
-## [3.4.2] - 2023-01-27
-
-Rasa 3.4.2 (2023-01-27)
-### Bugfixes
-- [#11926](https://github.com/rasahq/rasa/issues/11926): Decision to publish docs should not consider next major and minor alpha release versions.
-- [#11968](https://github.com/rasahq/rasa/issues/11968): Exit training/running Rasa model when SpaCy runtime version is not compatible with the specified SpaCy model version.
-- [#11971](https://github.com/rasahq/rasa/issues/11971): The new custom logging feature was not working due to small syntax issue in the argparse level.
-
-  Previously, the file name passed using the argument --logging-config-file was never retrieved so it never creates the new custom config file with the desired formatting.
-
-### Miscellaneous internal changes
-- [#11924](https://github.com/rasahq/rasa/issues/11924)
-
-
-## [3.4.1] - 2023-01-19
-
-Rasa 3.4.1 (2023-01-19)
-### Bugfixes
-- [#11923](https://github.com/rasahq/rasa/issues/11923): Changed categorical slot comparison to be case insensitive.
-- [#11929](https://github.com/rasahq/rasa/issues/11929): Exit training when transformer_size is not divisible by the number_of_attention_heads parameter and update the transformer documentations.
-
-### Improved Documentation
-- [#11899](https://github.com/rasahq/rasa/issues/11899): Update compatibility matrix between Rasa-plus and Rasa Pro services.
-
-
-## [3.4.0] - 2022-12-14
-
-Rasa 3.4.0 (2022-12-14)
-### Features
-- [#11087](https://github.com/rasahq/rasa/issues/11087): Add metadata to Websocket channel. Messages can now include a `metadata` object which will be included as metadata to Rasa.  The metadata can be supplied on a user configurable key with the `metadata_key` setting in the `socketio` section of the `credentials.yml`.
-
-### Improvements
-- [#11517](https://github.com/rasahq/rasa/issues/11517): Added `./docker/Dockerfile_pretrained_embeddings_spacy_it` to include Spacy's Italian pre-trained model `it_core_news_md`.
-- [#11765](https://github.com/rasahq/rasa/issues/11765): Replace `kafka-python` dependency with `confluent-kafka` async Producer API.
-- [#11773](https://github.com/rasahq/rasa/issues/11773): Add support for Python 3.10 version.
-- [#2546](https://github.com/rasahq/rasa/issues/2546): Added CLI option `--logging-config-file` to enable configuration of custom logs formatting.
-
-### Bugfixes
-- [#11869](https://github.com/rasahq/rasa/issues/11869): Implements a new CLI option `--jwt-private-key` required to have complete support for asymmetric algorithms as specified
-  originally in the docs.
-
-
-### Improved Documentation
-- [#11766](https://github.com/rasahq/rasa/issues/11766): Clarify in the documentation how to write testing stories if a user presses a button with payload.
-- [#11801](https://github.com/rasahq/rasa/issues/11801): Clarify prioritisation of used slot asking option in forms in documentation.
-
-### Miscellaneous internal changes
-- [#11742](https://github.com/rasahq/rasa/issues/11742), [#11800](https://github.com/rasahq/rasa/issues/11800), [#11817](https://github.com/rasahq/rasa/issues/11817), [#11877](https://github.com/rasahq/rasa/issues/11877)
 
 ## [3.3.6] - 2023-03-09
 
