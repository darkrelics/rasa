from collections import defaultdict
import logging
import scipy.sparse
import typing
from typing import (
    List,
    Optional,
    Text,
    Dict,
    Tuple,
    Union,
    Generator,
    Callable,
    Any,
    NamedTuple,
)
import numpy as np
from tqdm import tqdm
from sklearn.model_selection import train_test_split
import tensorflow as tf
from tensor2tensor.models.transformer import (
    transformer_base,
    transformer_prepare_encoder,
    transformer_encoder,
)
from tensor2tensor.layers.common_attention import large_compatible_negative
from rasa.utils.common import is_logging_disabled


if typing.TYPE_CHECKING:
    from tensor2tensor.utils.hparam import HParams

# avoid warning println on contrib import - remove for tf 2
tf.contrib._warning = None

logger = logging.getLogger(__name__)


# type for all tf session related data
SessionDataType = Dict[Text, List[np.ndarray]]


# namedtuple for training metrics
class TrainingMetrics(NamedTuple):
    loss: Dict[Text, tf.Tensor]
    score: Dict[Text, tf.Tensor]


def load_tf_config(config: Dict[Text, Any]) -> Optional[tf.compat.v1.ConfigProto]:
    """Prepare `tf.compat.v1.ConfigProto` for training"""

    if config.get("tf_config") is not None:
        return tf.compat.v1.ConfigProto(**config.pop("tf_config"))
    else:
        return None


def create_label_ids(label_ids: "np.ndarray") -> "np.ndarray":
    """Convert various size label_ids into single dim array.

    for multi-label y, map each distinct row to a string repr
    using join because str(row) uses an ellipsis if len(row) > 1000.
    Idea taken from sklearn's stratify split.
    """

    if label_ids.ndim == 1:
        return label_ids
    elif label_ids.ndim == 2 and label_ids.shape[-1] == 1:
        return label_ids[:, 0]
    elif label_ids.ndim == 2:
        return np.array([" ".join(row.astype("str")) for row in label_ids])
    elif label_ids.ndim == 3 and label_ids.shape[-1] == 1:
        return np.array([" ".join(row.astype("str")) for row in label_ids[:, :, 0]])
    else:
        raise ValueError("Unsupported label_ids dimensions")


# noinspection PyPep8Naming
def train_val_split(
    session_data: SessionDataType,
    evaluate_on_num_examples: int,
    random_seed: int,
    label_key: Text,
) -> Tuple[SessionDataType, SessionDataType]:
    """Create random hold out validation set using stratified split."""

    if label_key not in session_data or len(session_data[label_key]) > 1:
        raise ValueError(f"Key '{label_key}' not in SessionData.")

    label_ids = create_label_ids(session_data[label_key][0])

    label_counts = dict(zip(*np.unique(label_ids, return_counts=True, axis=0)))

    check_train_test_sizes(evaluate_on_num_examples, label_counts, session_data)

    counts = np.array([label_counts[label] for label in label_ids])

    multi_values = []
    [
        multi_values.append(v[counts > 1])
        for values in session_data.values()
        for v in values
    ]

    solo_values = []
    [
        solo_values.append(v[counts == 1])
        for values in session_data.values()
        for v in values
    ]

    output_values = train_test_split(
        *multi_values,
        test_size=evaluate_on_num_examples,
        random_state=random_seed,
        stratify=label_ids[counts > 1],
    )

    session_data_train, session_data_val = convert_train_test_split(
        output_values, session_data, solo_values
    )

    return session_data_train, session_data_val


def check_train_test_sizes(
    evaluate_on_num_examples: int,
    label_counts: Dict[Any, int],
    session_data: SessionDataType,
):
    num_examples = get_number_of_examples(session_data)

    if evaluate_on_num_examples >= num_examples - len(label_counts):
        raise ValueError(
            f"Validation set of {evaluate_on_num_examples} is too large. Remaining "
            f"train set should be at least equal to number of classes "
            f"{len(label_counts)}."
        )
    elif evaluate_on_num_examples < len(label_counts):
        raise ValueError(
            f"Validation set of {evaluate_on_num_examples} is too small. It should be "
            "at least equal to number of classes {label_counts}."
        )


def convert_train_test_split(
    output_values: List[Any], session_data: SessionDataType, solo_values: List[Any]
):
    session_data_train = defaultdict(list)
    session_data_val = defaultdict(list)

    # output_values = x_train, x_val, y_train, y_val, z_train, z_val, etc.
    # order is kept, e.g. same order as session data keys

    # train datasets have an even index
<<<<<<< HEAD
    for i in range(len(keys)):
        for j in range(len(session_data[keys[i]])):
            session_data_train[keys[i]].append(
                combine_features(output_values[(i + j) * 2], solo_values[i])
            )

    # val datasets have an odd index
    for i in range(len(session_data)):
        for j in range(len(session_data[keys[i]])):
            session_data_val[keys[i]].append(output_values[((i + j) * 2) + 1])
=======
    index = 0
    for key, values in session_data.items():
        for _ in range(len(values)):
            session_data_train[key].append(
                combine_features(output_values[index * 2], solo_values[index])
            )
            index += 1

    # val datasets have an odd index
    index = 0
    for key, values in session_data.items():
        for _ in range(len(values)):
            session_data_val[key].append(output_values[(index * 2) + 1])
            index += 1
>>>>>>> 308b487f

    return session_data_train, session_data_val


def combine_features(
    feature_1: Union[np.ndarray, scipy.sparse.spmatrix],
    feature_2: Union[np.ndarray, scipy.sparse.spmatrix],
) -> Union[np.ndarray, scipy.sparse.spmatrix]:
    """Concatenate features."""

    if isinstance(feature_1, scipy.sparse.spmatrix) and isinstance(
        feature_2, scipy.sparse.spmatrix
    ):
        if feature_2.shape[0] == 0:
            return feature_1
        if feature_1.shape[0] == 0:
            return feature_2
        return scipy.sparse.vstack([feature_1, feature_2])

    return np.concatenate([feature_1, feature_2])


def shuffle_session_data(session_data: SessionDataType) -> SessionDataType:
    """Shuffle session data."""

    data_points = get_number_of_examples(session_data)
    ids = np.random.permutation(data_points)
    return session_data_for_ids(session_data, ids)


def session_data_for_ids(session_data: SessionDataType, ids: np.ndarray):
    """Filter session data by ids."""

    new_session_data = defaultdict(list)
    for k, values in session_data.items():
        for v in values:
            new_session_data[k].append(v[ids])
    return new_session_data


def split_session_data_by_label_ids(
    session_data: SessionDataType,
    label_ids: "np.ndarray",
    unique_label_ids: "np.ndarray",
) -> List[SessionDataType]:
    """Reorganize session data into a list of session data with the same labels."""

    label_data = []
    for label_id in unique_label_ids:
        ids = label_ids == label_id
        label_data.append(session_data_for_ids(session_data, ids))
    return label_data


# noinspection PyPep8Naming
def balance_session_data(
    session_data: SessionDataType, batch_size: int, shuffle: bool, label_key: Text
) -> SessionDataType:
    """Mix session data to account for class imbalance.

    This batching strategy puts rare classes approximately in every other batch,
    by repeating them. Mimics stratified batching, but also takes into account
    that more populated classes should appear more often.
    """

    if label_key not in session_data or len(session_data[label_key]) > 1:
        raise ValueError(f"Key '{label_key}' not in SessionDataType.")

    label_ids = create_label_ids(session_data[label_key][0])

    unique_label_ids, counts_label_ids = np.unique(
        label_ids, return_counts=True, axis=0
    )
    num_label_ids = len(unique_label_ids)

    # need to call every time, so that the data is shuffled inside each class
    label_data = split_session_data_by_label_ids(
        session_data, label_ids, unique_label_ids
    )

    data_idx = [0] * num_label_ids
    num_data_cycles = [0] * num_label_ids
    skipped = [False] * num_label_ids

    new_session_data = defaultdict(list)
    num_examples = get_number_of_examples(session_data)

    while min(num_data_cycles) == 0:
        if shuffle:
            indices_of_labels = np.random.permutation(num_label_ids)
        else:
            indices_of_labels = range(num_label_ids)

        for index in indices_of_labels:
            if num_data_cycles[index] > 0 and not skipped[index]:
                skipped[index] = True
                continue
            else:
                skipped[index] = False

            index_batch_size = (
                int(counts_label_ids[index] / num_examples * batch_size) + 1
            )

            for k, values in label_data[index].items():
                for i, v in enumerate(values):
                    if len(new_session_data[k]) < i + 1:
                        new_session_data[k].append([])
                    new_session_data[k][i].append(
                        v[data_idx[index] : data_idx[index] + index_batch_size]
                    )

            data_idx[index] += index_batch_size
            if data_idx[index] >= counts_label_ids[index]:
                num_data_cycles[index] += 1
                data_idx[index] = 0

            if min(num_data_cycles) > 0:
                break

    final_session_data = defaultdict(list)
    for k, values in new_session_data.items():
        for v in values:
            final_session_data[k].append(np.concatenate(np.array(v)))

    return final_session_data


def get_number_of_examples(session_data: SessionDataType):
    """Obtain number of examples in session data.

    Raise a ValueError if number of examples differ for different data in session data.
    """

    example_lengths = [v.shape[0] for values in session_data.values() for v in values]

    # check if number of examples is the same for all values
    if not all(length == example_lengths[0] for length in example_lengths):
        raise ValueError(
            f"Number of examples differs for keys '{session_data.keys()}'. Number of "
            f"examples should be the same for all data in session data."
        )

    return example_lengths[0]


def gen_batch(
    session_data: SessionDataType,
    batch_size: int,
    label_key: Text,
    batch_strategy: Text = "sequence",
    shuffle: bool = False,
) -> Generator[Tuple, None, None]:
    """Generate batches."""

    if shuffle:
        session_data = shuffle_session_data(session_data)

    if batch_strategy == "balanced":
        session_data = balance_session_data(
            session_data, batch_size, shuffle, label_key
        )

    num_examples = get_number_of_examples(session_data)
    num_batches = num_examples // batch_size + int(num_examples % batch_size > 0)

    for batch_num in range(num_batches):
        start = batch_num * batch_size
        end = start + batch_size

        yield prepare_batch(session_data, start, end)


def prepare_batch(
    session_data: SessionDataType,
    start: Optional[int] = None,
    end: Optional[int] = None,
    tuple_sizes: Dict[Text, int] = None,
) -> Tuple[Optional[np.ndarray]]:
    """Slices session data into batch using given start and end value."""

    batch_data = []

    for key, values in session_data.items():
        # add None for not present values during processing
        if not values:
            if tuple_sizes:
                batch_data += [None] * tuple_sizes[key]
            else:
                batch_data.append(None)
            continue

        for v in values:
            if start is not None and end is not None:
                _data = v[start:end]
            elif start is not None:
                _data = v[start:]
            elif end is not None:
                _data = v[:end]
            else:
                _data = v[:]

            if isinstance(_data[0], scipy.sparse.spmatrix):
                batch_data.extend(scipy_matrix_to_values(_data))
            else:
                batch_data.append(pad_dense_data(_data))

    # len of batch_data is equal to the number of keys in session data
    return tuple(batch_data)


def scipy_matrix_to_values(array_of_sparse: np.ndarray) -> List[np.ndarray]:
    """Convert a scipy matrix into inidces, data, and shape."""

    if not isinstance(array_of_sparse[0], scipy.sparse.coo_matrix):
        array_of_sparse = [x.tocoo() for x in array_of_sparse]

    max_seq_len = max([x.shape[0] for x in array_of_sparse])

    indices = np.hstack(
        [
            np.vstack([i * np.ones_like(x.row), x.row, x.col])
            for i, x in enumerate(array_of_sparse)
        ]
    ).T
    data = np.hstack([x.data for x in array_of_sparse])

    shape = np.array((len(array_of_sparse), max_seq_len, array_of_sparse[0].shape[-1]))

    return [indices.astype(np.int64), data.astype(np.float32), shape.astype(np.int64)]


def pad_dense_data(array_of_dense: np.ndarray) -> np.ndarray:
    """Pad data of different lengths.

    Sequential data is padded with zeros. Zeros are added to the end of data.
    """

    if array_of_dense[0].ndim < 2:
        # data doesn't contain a sequence
        return array_of_dense

    data_size = len(array_of_dense)
    max_seq_len = max([x.shape[0] for x in array_of_dense])

    data_padded = np.zeros(
        [data_size, max_seq_len, array_of_dense[0].shape[-1]],
        dtype=array_of_dense[0].dtype,
    )
    for i in range(data_size):
        data_padded[i, : array_of_dense[i].shape[0], :] = array_of_dense[i]

    return data_padded.astype(np.float32)


def batch_to_session_data(
    batch: Union[Tuple[np.ndarray], Tuple[tf.Tensor]], session_data: SessionDataType
) -> Tuple[Dict[Text, List[tf.Tensor]], Dict[Text, int]]:
    """Convert input batch tensors into batch data format.

    Batch contains any number of batch data. The order is equal to the
    key-value pairs in session data. As sparse data were converted into indices, data,
    shape before, this methods converts them into sparse tensors. Dense data is
    kept.
    """

    batch_data = defaultdict(list)
    # save the amount of placeholders attributed to session data keys
    tuple_sizes = defaultdict(int)

    idx = 0
    for k, values in session_data.items():
        tuple_sizes[k] = 0
        for v in values:
            if isinstance(v[0], scipy.sparse.spmatrix):
                # explicitly substitute last dimension in shape with known static value
                batch_data[k].append(
                    tf.SparseTensor(
                        batch[idx],
                        batch[idx + 1],
                        [batch[idx + 2][0], batch[idx + 2][1], v[0].shape[-1]],
                    )
                )
                tuple_sizes[k] += 3
                idx += 3
            else:
                batch_data[k].append(batch[idx])
                tuple_sizes[k] += 1
                idx += 1

    return batch_data, tuple_sizes


def create_tf_dataset(
    session_data: SessionDataType,
    batch_size: Union["tf.Tensor", int],
    label_key: Text,
    batch_strategy: Text = "sequence",
    shuffle: bool = False,
) -> "tf.data.Dataset":
    """Create tf dataset."""

    shapes, types = get_shapes_types(session_data)

    return tf.data.Dataset.from_generator(
        lambda batch_size_: gen_batch(
            session_data, batch_size_, label_key, batch_strategy, shuffle
        ),
        output_types=types,
        output_shapes=shapes,
        args=([batch_size]),
    )


def get_shapes_types(session_data: SessionDataType) -> Tuple:
    """Extract shapes and types from session data."""

    types = []
    shapes = []

    def append_shape(v: np.ndarray):
        if isinstance(v[0], scipy.sparse.spmatrix):
            # scipy matrix is converted into indices, data, shape
            shapes.append((None, v[0].ndim + 1))
            shapes.append((None,))
            shapes.append((v[0].ndim + 1))
        elif v[0].ndim == 0:
            shapes.append((None,))
        elif v[0].ndim == 1:
            shapes.append((None, v[0].shape[-1]))
        else:
            shapes.append((None, None, v[0].shape[-1]))

    def append_type(v: np.ndarray):
        if isinstance(v[0], scipy.sparse.spmatrix):
            # scipy matrix is converted into indices, data, shape
            types.append(tf.int64)
            types.append(tf.float32)
            types.append(tf.int64)
        else:
            types.append(tf.float32)

    for values in session_data.values():
        for v in values:
            append_shape(v)
            append_type(v)

    return tuple(shapes), tuple(types)


def create_iterator_init_datasets(
    session_data: SessionDataType,
    eval_session_data: SessionDataType,
    batch_size: Union["tf.Tensor", int],
    batch_strategy: Text,
    label_key: Text,
) -> Tuple["tf.data.Iterator", "tf.Operation", "tf.Operation"]:
    """Create iterator and init datasets."""

    train_dataset = create_tf_dataset(
        session_data,
        batch_size,
        label_key=label_key,
        batch_strategy=batch_strategy,
        shuffle=True,
    )

    iterator = tf.data.Iterator.from_structure(
        train_dataset.output_types, train_dataset.output_shapes
    )

    train_init_op = iterator.make_initializer(train_dataset)

    if eval_session_data is not None:
        eval_init_op = iterator.make_initializer(
            create_tf_dataset(eval_session_data, batch_size, label_key=label_key)
        )
    else:
        eval_init_op = None

    return iterator, train_init_op, eval_init_op


# noinspection PyPep8Naming
def tf_dense_layer_for_sparse(
    inputs: tf.SparseTensor,
    units: int,
    name: Text,
    C2: float,
    activation: Optional[Callable] = tf.nn.relu,
    use_bias: bool = True,
) -> tf.Tensor:
    """Dense layer for sparse input tensor"""

    if not isinstance(inputs, tf.SparseTensor):
        raise ValueError("Input tensor should be sparse.")

    with tf.variable_scope("dense_layer_for_sparse_" + name, reuse=tf.AUTO_REUSE):
        kernel_regularizer = tf.contrib.layers.l2_regularizer(C2)
        kernel = tf.get_variable(
            "kernel",
            shape=[inputs.shape[-1], units],
            dtype=inputs.dtype,
            regularizer=kernel_regularizer,
        )
        bias = tf.get_variable("bias", shape=[units], dtype=inputs.dtype)

        # outputs will be 2D
        outputs = tf.sparse.matmul(
            tf.sparse.reshape(inputs, [-1, int(inputs.shape[-1])]), kernel
        )

        if len(inputs.shape) == 3:
            # reshape back
            outputs = tf.reshape(
                outputs, (tf.shape(inputs)[0], tf.shape(inputs)[1], -1)
            )

        if use_bias:
            outputs = tf.nn.bias_add(outputs, bias)

    if activation is None:
        return outputs

    return activation(outputs)


# noinspection PyPep8Naming
def create_tf_fnn(
    x_in: "tf.Tensor",
    layer_sizes: List[int],
    droprate: float,
    C2: float,
    is_training: "tf.Tensor",
    layer_name_suffix: Text,
    activation: Optional[Callable] = tf.nn.relu,
    use_bias: bool = True,
    kernel_initializer: Optional["tf.keras.initializers.Initializer"] = None,
) -> "tf.Tensor":
    """Create nn with hidden layers and name suffix."""

    reg = tf.contrib.layers.l2_regularizer(C2)
    x = tf.nn.relu(x_in)
    for i, layer_size in enumerate(layer_sizes):
        x = tf.layers.dense(
            inputs=x,
            units=layer_size,
            activation=activation,
            use_bias=use_bias,
            kernel_initializer=kernel_initializer,
            kernel_regularizer=reg,
            name=f"hidden_layer_{layer_name_suffix}_{i}",
            reuse=tf.AUTO_REUSE,
        )
        x = tf.layers.dropout(x, rate=droprate, training=is_training)
    return x


def tf_normalize_if_cosine(x: "tf.Tensor", similarity_type: Text) -> "tf.Tensor":
    """Normalize embedding if similarity type is cosine."""

    if similarity_type == "cosine":
        return tf.nn.l2_normalize(x, -1)
    elif similarity_type == "inner":
        return x
    else:
        raise ValueError(
            f"Wrong similarity type '{similarity_type}', "
            f"should be 'cosine' or 'inner'"
        )


# noinspection PyPep8Naming
def create_tf_embed(
    x: "tf.Tensor",
    embed_dim: int,
    C2: float,
    layer_name_suffix: Text,
    similarity_type: Optional[Text] = None,
) -> "tf.Tensor":
    """Create dense embedding layer with a name."""

    reg = tf.contrib.layers.l2_regularizer(C2)
    embed_x = tf.layers.dense(
        inputs=x,
        units=embed_dim,
        activation=None,
        kernel_regularizer=reg,
        name=f"embed_layer_{layer_name_suffix}",
        reuse=tf.AUTO_REUSE,
    )

    if similarity_type:
        # normalize embedding vectors for cosine similarity
        return tf_normalize_if_cosine(embed_x, similarity_type)

    return embed_x


def create_t2t_hparams(
    num_transformer_layers: int,
    transformer_size: int,
    num_heads: int,
    droprate: float,
    pos_encoding: Text,
    max_seq_length: int,
    is_training: "tf.Tensor",
    unidirectional_encoder: bool = True,
) -> "HParams":
    """Create parameters for t2t transformer."""

    hparams = transformer_base()

    hparams.num_hidden_layers = num_transformer_layers
    hparams.hidden_size = transformer_size
    # it seems to be factor of 4 for transformer architectures in t2t
    hparams.filter_size = hparams.hidden_size * 4
    hparams.num_heads = num_heads
    hparams.relu_dropout = droprate
    hparams.pos = pos_encoding

    hparams.max_length = max_seq_length

    hparams.unidirectional_encoder = unidirectional_encoder

    hparams.self_attention_type = "dot_product_relative_v2"
    hparams.max_relative_position = 5
    hparams.add_relative_to_values = True

    # When not in training mode, set all forms of dropout to zero.
    for key, value in hparams.values().items():
        if key.endswith("dropout") or key == "label_smoothing":
            setattr(hparams, key, value * tf.cast(is_training, tf.float32))

    return hparams


# noinspection PyUnresolvedReferences
# noinspection PyPep8Naming
def create_t2t_transformer_encoder(
    x_in: "tf.Tensor",
    mask: "tf.Tensor",
    attention_weights: Dict[Text, "tf.Tensor"],
    hparams: "HParams",
    C2: float,
    is_training: "tf.Tensor",
) -> "tf.Tensor":
    """Create t2t transformer encoder."""
    with tf.variable_scope("transformer", reuse=tf.AUTO_REUSE):
        if len(mask.shape) == 2:
            _mask = tf.expand_dims(mask, -1)
        else:
            _mask = mask

        x = create_tf_fnn(
            x_in,
            [hparams.hidden_size],
            hparams.layer_prepostprocess_dropout,
            C2,
            is_training,
            layer_name_suffix="pre_embed",
            activation=None,
            use_bias=False,
            kernel_initializer=tf.random_normal_initializer(
                0.0, hparams.hidden_size ** -0.5
            ),
        )
        if hparams.multiply_embedding_mode == "sqrt_depth":
            x *= hparams.hidden_size ** 0.5

        x *= _mask
        (
            x,
            self_attention_bias,
            encoder_decoder_attention_bias,
        ) = transformer_prepare_encoder(x, None, hparams)

        x *= _mask

        x = tf.nn.dropout(x, 1.0 - hparams.layer_prepostprocess_dropout)

        attn_bias_for_padding = None
        # Otherwise the encoder will just use encoder_self_attention_bias.
        if hparams.unidirectional_encoder:
            attn_bias_for_padding = encoder_decoder_attention_bias

        x = transformer_encoder(
            x,
            self_attention_bias,
            hparams,
            nonpadding=_mask,
            save_weights_to=attention_weights,
            attn_bias_for_padding=attn_bias_for_padding,
        )

        x *= _mask

        return tf.nn.dropout(tf.nn.relu(x), 1.0 - hparams.layer_prepostprocess_dropout)


def _tf_make_flat(x: "tf.Tensor") -> "tf.Tensor":
    """Make tensor 2D."""

    return tf.reshape(x, (-1, x.shape[-1]))


def _tf_sample_neg(
    batch_size: "tf.Tensor", all_bs: "tf.Tensor", neg_ids: "tf.Tensor"
) -> "tf.Tensor":
    """Sample negative examples for given indices"""

    tiled_all_bs = tf.tile(tf.expand_dims(all_bs, 0), (batch_size, 1, 1))

    return tf.batch_gather(tiled_all_bs, neg_ids)


def _tf_get_bad_mask(
    pos_b: "tf.Tensor", all_bs: "tf.Tensor", neg_ids: "tf.Tensor"
) -> "tf.Tensor":
    """Calculate bad mask for given indices.

    Checks that input features are different for positive negative samples.
    """

    pos_b_in_flat = tf.expand_dims(pos_b, -2)
    neg_b_in_flat = _tf_sample_neg(tf.shape(pos_b)[0], all_bs, neg_ids)

    return tf.cast(
        tf.reduce_all(tf.equal(neg_b_in_flat, pos_b_in_flat), axis=-1),
        pos_b_in_flat.dtype,
    )


def _tf_get_negs(
    all_embed: "tf.Tensor", all_raw: "tf.Tensor", raw_pos: "tf.Tensor", num_neg: int
) -> Tuple["tf.Tensor", "tf.Tensor"]:
    """Get negative examples from given tensor."""

    if len(raw_pos.shape) == 3:
        batch_size = tf.shape(raw_pos)[0]
        seq_length = tf.shape(raw_pos)[1]
    else:  # len(raw_pos.shape) == 2
        batch_size = tf.shape(raw_pos)[0]
        seq_length = 1

    raw_flat = _tf_make_flat(raw_pos)

    total_candidates = tf.shape(all_embed)[0]

    all_indices = tf.tile(
        tf.expand_dims(tf.range(0, total_candidates, 1), 0),
        (batch_size * seq_length, 1),
    )
    shuffled_indices = tf.transpose(
        tf.random.shuffle(tf.transpose(all_indices, (1, 0))), (1, 0)
    )
    neg_ids = shuffled_indices[:, :num_neg]

    bad_negs = _tf_get_bad_mask(raw_flat, all_raw, neg_ids)
    if len(raw_pos.shape) == 3:
        bad_negs = tf.reshape(bad_negs, (batch_size, seq_length, -1))

    neg_embed = _tf_sample_neg(batch_size * seq_length, all_embed, neg_ids)
    if len(raw_pos.shape) == 3:
        neg_embed = tf.reshape(
            neg_embed, (batch_size, seq_length, -1, all_embed.shape[-1])
        )

    return neg_embed, bad_negs


def sample_negatives(
    a_embed: "tf.Tensor",
    b_embed: "tf.Tensor",
    b_raw: "tf.Tensor",
    all_b_embed: "tf.Tensor",
    all_b_raw: "tf.Tensor",
    num_neg: int,
) -> Tuple[
    "tf.Tensor", "tf.Tensor", "tf.Tensor", "tf.Tensor", "tf.Tensor", "tf.Tensor"
]:
    """Sample negative examples."""

    neg_dial_embed, dial_bad_negs = _tf_get_negs(
        _tf_make_flat(a_embed), _tf_make_flat(b_raw), b_raw, num_neg
    )

    neg_bot_embed, bot_bad_negs = _tf_get_negs(all_b_embed, all_b_raw, b_raw, num_neg)
    return (
        tf.expand_dims(a_embed, -2),
        tf.expand_dims(b_embed, -2),
        neg_dial_embed,
        neg_bot_embed,
        dial_bad_negs,
        bot_bad_negs,
    )


def tf_raw_sim(
    a: "tf.Tensor", b: "tf.Tensor", mask: Optional["tf.Tensor"]
) -> "tf.Tensor":
    """Calculate similarity between given tensors."""

    sim = tf.reduce_sum(a * b, -1)
    if mask is not None:
        sim *= tf.expand_dims(mask, 2)

    return sim


def tf_sim(
    pos_dial_embed: "tf.Tensor",
    pos_bot_embed: "tf.Tensor",
    neg_dial_embed: "tf.Tensor",
    neg_bot_embed: "tf.Tensor",
    dial_bad_negs: "tf.Tensor",
    bot_bad_negs: "tf.Tensor",
    mask: Optional["tf.Tensor"],
) -> Tuple["tf.Tensor", "tf.Tensor", "tf.Tensor", "tf.Tensor", "tf.Tensor"]:
    """Define similarity."""

    # calculate similarity with several
    # embedded actions for the loss
    neg_inf = large_compatible_negative(pos_dial_embed.dtype)

    sim_pos = tf_raw_sim(pos_dial_embed, pos_bot_embed, mask)
    sim_neg = tf_raw_sim(pos_dial_embed, neg_bot_embed, mask) + neg_inf * bot_bad_negs
    sim_neg_bot_bot = (
        tf_raw_sim(pos_bot_embed, neg_bot_embed, mask) + neg_inf * bot_bad_negs
    )
    sim_neg_dial_dial = (
        tf_raw_sim(pos_dial_embed, neg_dial_embed, mask) + neg_inf * dial_bad_negs
    )
    sim_neg_bot_dial = (
        tf_raw_sim(pos_bot_embed, neg_dial_embed, mask) + neg_inf * dial_bad_negs
    )

    # output similarities between user input and bot actions
    # and similarities between bot actions and similarities between user inputs
    return sim_pos, sim_neg, sim_neg_bot_bot, sim_neg_dial_dial, sim_neg_bot_dial


def tf_calc_accuracy(sim_pos: "tf.Tensor", sim_neg: "tf.Tensor") -> "tf.Tensor":
    """Calculate accuracy"""

    max_all_sim = tf.reduce_max(tf.concat([sim_pos, sim_neg], -1), -1)
    return tf.reduce_mean(
        tf.cast(tf.math.equal(max_all_sim, tf.squeeze(sim_pos, -1)), tf.float32)
    )


# noinspection PyPep8Naming
def tf_loss_margin(
    sim_pos: "tf.Tensor",
    sim_neg: "tf.Tensor",
    sim_neg_bot_bot: "tf.Tensor",
    sim_neg_dial_dial: "tf.Tensor",
    sim_neg_bot_dial: "tf.Tensor",
    mask: Optional["tf.Tensor"],
    mu_pos: float,
    mu_neg: float,
    use_max_sim_neg: bool,
    C_emb: float,
) -> "tf.Tensor":
    """Define max margin loss."""

    # loss for maximizing similarity with correct action
    loss = tf.maximum(0.0, mu_pos - tf.squeeze(sim_pos, -1))

    # loss for minimizing similarity with `num_neg` incorrect actions
    if use_max_sim_neg:
        # minimize only maximum similarity over incorrect actions
        max_sim_neg = tf.reduce_max(sim_neg, -1)
        loss += tf.maximum(0.0, mu_neg + max_sim_neg)
    else:
        # minimize all similarities with incorrect actions
        max_margin = tf.maximum(0.0, mu_neg + sim_neg)
        loss += tf.reduce_sum(max_margin, -1)

    # penalize max similarity between pos bot and neg bot embeddings
    max_sim_neg_bot = tf.maximum(0.0, tf.reduce_max(sim_neg_bot_bot, -1))
    loss += max_sim_neg_bot * C_emb

    # penalize max similarity between pos dial and neg dial embeddings
    max_sim_neg_dial = tf.maximum(0.0, tf.reduce_max(sim_neg_dial_dial, -1))
    loss += max_sim_neg_dial * C_emb

    # penalize max similarity between pos bot and neg dial embeddings
    max_sim_neg_dial = tf.maximum(0.0, tf.reduce_max(sim_neg_bot_dial, -1))
    loss += max_sim_neg_dial * C_emb

    if mask is not None:
        # mask loss for different length sequences
        loss *= mask
        # average the loss over sequence length
        loss = tf.reduce_sum(loss, -1) / tf.reduce_sum(mask, 1)

    # average the loss over the batch
    loss = tf.reduce_mean(loss)

    # add regularization losses
    loss += tf.losses.get_regularization_loss()

    return loss


def tf_loss_softmax(
    sim_pos: "tf.Tensor",
    sim_neg: "tf.Tensor",
    sim_neg_bot_bot: "tf.Tensor",
    sim_neg_dial_dial: "tf.Tensor",
    sim_neg_bot_dial: "tf.Tensor",
    mask: Optional["tf.Tensor"],
    scale_loss: bool,
) -> "tf.Tensor":
    """Define softmax loss."""

    logits = tf.concat(
        [sim_pos, sim_neg, sim_neg_bot_bot, sim_neg_dial_dial, sim_neg_bot_dial], -1
    )

    # create labels for softmax
    if len(logits.shape) == 3:
        pos_labels = tf.ones_like(logits[:, :, :1])
        neg_labels = tf.zeros_like(logits[:, :, 1:])
    else:  # len(logits.shape) == 2
        pos_labels = tf.ones_like(logits[:, :1])
        neg_labels = tf.zeros_like(logits[:, 1:])
    labels = tf.concat([pos_labels, neg_labels], -1)

    if mask is None:
        mask = 1.0

    if scale_loss:
        # mask loss by prediction confidence
        pred = tf.nn.softmax(logits)
        if len(pred.shape) == 3:
            pos_pred = pred[:, :, 0]
        else:  # len(pred.shape) == 2
            pos_pred = pred[:, 0]
        mask *= tf.pow((1 - pos_pred) / 0.5, 4)

    loss = tf.losses.softmax_cross_entropy(labels, logits, mask)
    # add regularization losses
    loss += tf.losses.get_regularization_loss()

    return loss


# noinspection PyPep8Naming
def choose_loss(
    sim_pos: "tf.Tensor",
    sim_neg: "tf.Tensor",
    sim_neg_bot_bot: "tf.Tensor",
    sim_neg_dial_dial: "tf.Tensor",
    sim_neg_bot_dial: "tf.Tensor",
    mask: Optional["tf.Tensor"],
    loss_type: Text,
    mu_pos: float,
    mu_neg: float,
    use_max_sim_neg: bool,
    C_emb: float,
    scale_loss: bool,
) -> "tf.Tensor":
    """Use loss depending on given option."""

    if loss_type == "margin":
        return tf_loss_margin(
            sim_pos,
            sim_neg,
            sim_neg_bot_bot,
            sim_neg_dial_dial,
            sim_neg_bot_dial,
            mask,
            mu_pos,
            mu_neg,
            use_max_sim_neg,
            C_emb,
        )
    elif loss_type == "softmax":
        return tf_loss_softmax(
            sim_pos,
            sim_neg,
            sim_neg_bot_bot,
            sim_neg_dial_dial,
            sim_neg_bot_dial,
            mask,
            scale_loss,
        )
    else:
        raise ValueError(
            f"Wrong loss type '{loss_type}', " f"should be 'margin' or 'softmax'"
        )


# noinspection PyPep8Naming
def calculate_loss_acc(
    a_embed: "tf.Tensor",
    b_embed: "tf.Tensor",
    b_raw: "tf.Tensor",
    all_b_embed: "tf.Tensor",
    all_b_raw: "tf.Tensor",
    num_neg: int,
    mask: Optional["tf.Tensor"],
    loss_type: Text,
    mu_pos: float,
    mu_neg: float,
    use_max_sim_neg: bool,
    C_emb: float,
    scale_loss: bool,
) -> Tuple["tf.Tensor", "tf.Tensor"]:
    """Calculate loss and accuracy."""

    (
        pos_dial_embed,
        pos_bot_embed,
        neg_dial_embed,
        neg_bot_embed,
        dial_bad_negs,
        bot_bad_negs,
    ) = sample_negatives(a_embed, b_embed, b_raw, all_b_embed, all_b_raw, num_neg)

    # calculate similarities
    (sim_pos, sim_neg, sim_neg_bot_bot, sim_neg_dial_dial, sim_neg_bot_dial) = tf_sim(
        pos_dial_embed,
        pos_bot_embed,
        neg_dial_embed,
        neg_bot_embed,
        dial_bad_negs,
        bot_bad_negs,
        mask,
    )

    acc = tf_calc_accuracy(sim_pos, sim_neg)

    loss = choose_loss(
        sim_pos,
        sim_neg,
        sim_neg_bot_bot,
        sim_neg_dial_dial,
        sim_neg_bot_dial,
        mask,
        loss_type,
        mu_pos,
        mu_neg,
        use_max_sim_neg,
        C_emb,
        scale_loss,
    )

    return loss, acc


def confidence_from_sim(sim: "tf.Tensor", similarity_type: Text) -> "tf.Tensor":
    if similarity_type == "cosine":
        # clip negative values to zero
        return tf.nn.relu(sim)
    else:
        # normalize result to [0, 1] with softmax
        return tf.nn.softmax(sim)


def linearly_increasing_batch_size(
    epoch: int, batch_size: Union[List[int], int], epochs: int
) -> int:
    """Linearly increase batch size with every epoch.

    The idea comes from https://arxiv.org/abs/1711.00489.
    """

    if not isinstance(batch_size, list):
        return int(batch_size)

    if epochs > 1:
        return int(
            batch_size[0] + epoch * (batch_size[1] - batch_size[0]) / (epochs - 1)
        )
    else:
        return int(batch_size[0])


def output_validation_stat(
    eval_init_op: "tf.Operation",
    metrics: TrainingMetrics,
    session: "tf.Session",
    is_training: "tf.Session",
    batch_size_in: "tf.Tensor",
    ep_batch_size: int,
) -> TrainingMetrics:
    """Output training statistics"""

    session.run(eval_init_op, feed_dict={batch_size_in: ep_batch_size})
    ep_val_metrics = TrainingMetrics(
        loss=defaultdict(lambda: 0.0), score=defaultdict(lambda: 0.0)
    )
    batches_per_epoch = 0
    while True:
        try:
            batch_val_metrics = session.run([metrics], feed_dict={is_training: False})
            batch_val_metrics = batch_val_metrics[0]
            batches_per_epoch += 1
            for name, value in batch_val_metrics.loss.items():
                ep_val_metrics.loss[name] += value
            for name, value in batch_val_metrics.score.items():
                ep_val_metrics.score[name] += value

        except tf.errors.OutOfRangeError:
            break

    for name, value in ep_val_metrics.loss.items():
        ep_val_metrics.loss[name] = value / batches_per_epoch
    for name, value in ep_val_metrics.score.items():
        ep_val_metrics.score[name] = value / batches_per_epoch

    return ep_val_metrics


def train_tf_dataset(
    train_init_op: "tf.Operation",
    eval_init_op: "tf.Operation",
    batch_size_in: "tf.Tensor",
    metrics: TrainingMetrics,
    train_op: "tf.Tensor",
    session: "tf.Session",
    is_training: "tf.Session",
    epochs: int,
    batch_size: Union[List[int], int],
    evaluate_on_num_examples: int,
    evaluate_every_num_epochs: int,
) -> None:
    """Train tf graph"""

    session.run(tf.global_variables_initializer())
    session.run(tf.local_variables_initializer())

    if evaluate_on_num_examples:
        logger.info(
            f"Validation accuracy is calculated every {evaluate_every_num_epochs} "
            f"epochs."
        )
    pbar = tqdm(range(epochs), desc="Epochs", disable=is_logging_disabled())

    train_metrics = TrainingMetrics(loss={}, score={})
    val_metrics = TrainingMetrics(loss={}, score={})
    for ep in pbar:

        ep_batch_size = linearly_increasing_batch_size(ep, batch_size, epochs)

        session.run(train_init_op, feed_dict={batch_size_in: ep_batch_size})

        ep_train_metrics = TrainingMetrics(
            loss=defaultdict(lambda: 0.0), score=defaultdict(lambda: 0.0)
        )
        batches_per_epoch = 0
        while True:
            try:
                _, batch_train_metric = session.run(
                    [train_op, metrics], feed_dict={is_training: True}
                )
                batches_per_epoch += 1
                for name, value in batch_train_metric.loss.items():
                    ep_train_metrics.loss[name] += value
                for name, value in batch_train_metric.score.items():
                    ep_train_metrics.score[name] += value

            except tf.errors.OutOfRangeError:
                break

        for name, value in ep_train_metrics.loss.items():
            train_metrics.loss[name] = value / batches_per_epoch
        for name, value in ep_train_metrics.score.items():
            train_metrics.score[name] = value / batches_per_epoch

        postfix_dict = {}
        postfix_dict = _update_postfix_dict(postfix_dict, train_metrics)

        if eval_init_op is not None:
            if (ep + 1) % evaluate_every_num_epochs == 0 or (ep + 1) == epochs:
                val_metrics = output_validation_stat(
                    eval_init_op,
                    metrics,
                    session,
                    is_training,
                    batch_size_in,
                    ep_batch_size,
                )

            postfix_dict = _update_postfix_dict(postfix_dict, val_metrics, "val_")

        pbar.set_postfix(postfix_dict)

    logger.info("Finished training.")


def _update_postfix_dict(
    postfix_dict: Dict[Text, Text], metrics: TrainingMetrics, prefix: Text = ""
) -> Dict[Text, Text]:
    for name, value in metrics.loss.items():
        postfix_dict[f"{prefix}{name}"] = f"{value:.3f}"
    for name, value in metrics.score.items():
        postfix_dict[f"{prefix}{name}"] = f"{value:.3f}"
    return postfix_dict


def extract_attention(attention_weights) -> Optional["tf.Tensor"]:
    """Extract attention probabilities from t2t dict"""

    attention = [
        tf.expand_dims(t, 0)
        for name, t in attention_weights.items()
        # the strings come from t2t library
        if "multihead_attention/dot_product" in name and not name.endswith("/logits")
    ]

    if attention:
        return tf.concat(attention, 0)


def persist_tensor(
    name: Text,
    tensor: Union["tf.Tensor", Tuple["tf.Tensor"], List["tf.Tensor"]],
    graph: "tf.Graph",
) -> None:
    """Add tensor to collection if it is not None"""

    if tensor is not None:
        graph.clear_collection(name)
        if isinstance(tensor, tuple) or isinstance(tensor, list):
            for t in tensor:
                graph.add_to_collection(name, t)
        else:
            graph.add_to_collection(name, tensor)


def load_tensor(name: Text) -> Optional[Union["tf.Tensor", List["tf.Tensor"]]]:
    """Load tensor or set it to None"""

    tensor_list = tf.get_collection(name)

    if not tensor_list:
        return None

    if len(tensor_list) == 1:
        return tensor_list[0]

    return tensor_list<|MERGE_RESOLUTION|>--- conflicted
+++ resolved
@@ -153,18 +153,6 @@
     # order is kept, e.g. same order as session data keys
 
     # train datasets have an even index
-<<<<<<< HEAD
-    for i in range(len(keys)):
-        for j in range(len(session_data[keys[i]])):
-            session_data_train[keys[i]].append(
-                combine_features(output_values[(i + j) * 2], solo_values[i])
-            )
-
-    # val datasets have an odd index
-    for i in range(len(session_data)):
-        for j in range(len(session_data[keys[i]])):
-            session_data_val[keys[i]].append(output_values[((i + j) * 2) + 1])
-=======
     index = 0
     for key, values in session_data.items():
         for _ in range(len(values)):
@@ -179,7 +167,6 @@
         for _ in range(len(values)):
             session_data_val[key].append(output_values[(index * 2) + 1])
             index += 1
->>>>>>> 308b487f
 
     return session_data_train, session_data_val
 
