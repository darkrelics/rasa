--- conflicted
+++ resolved
@@ -9,9 +9,6 @@
 from http import HTTPStatus
 from inspect import isawaitable
 from pathlib import Path
-<<<<<<< HEAD
-from typing import Any, Callable, List, Optional, Text, Union, Dict, cast
-=======
 from typing import (
     Any,
     Callable,
@@ -22,8 +19,8 @@
     Dict,
     TYPE_CHECKING,
     NoReturn,
+    cast,
 )
->>>>>>> 3fcdd9eb
 
 from sanic import Sanic, response
 from sanic.request import Request
