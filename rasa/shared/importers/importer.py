--- conflicted
+++ resolved
@@ -414,9 +414,8 @@
         )
 
     @rasa.shared.utils.common.cached_method
-<<<<<<< HEAD
     async def get_nlu_data(self, language: Optional[Text] = "en") -> TrainingDataFull:
-        """Retrieves the NLU training data that should be used for training.
+        """Updates NLU data with responses for retrieval intents from domain.
 
         Args:
             language: Can be used to only load training data for a certain language.
@@ -424,10 +423,6 @@
         Returns:
             Loaded NLU `TrainingData`.
         """
-=======
-    async def get_nlu_data(self, language: Optional[Text] = "en") -> TrainingData:
-        """Updates NLU data with responses for retrieval intents from domain."""
->>>>>>> ccad4707
         existing_nlu_data = await self._importer.get_nlu_data(language)
         existing_domain = await self._importer.get_domain()
 
