from typing import Text, List, Optional, Union, TYPE_CHECKING

if TYPE_CHECKING:
<<<<<<< HEAD
    from rasa.core.domain import Domain
    from rasa.core.trackers import DialogueStateTracker
    from rasa.core.training.generator import TrackerWithCachedStates
    from rasa.core.training.structures import StoryGraph
=======
    from rasa.shared.core.domain import Domain
    from rasa.shared.core.trackers import DialogueStateTracker
    from rasa.shared.core.training_data.structures import StoryGraph
>>>>>>> 0c5cde9e
    from rasa.importers.importer import TrainingDataImporter


async def extract_rule_data(
    resource_name: Text,
    domain: "Domain",
    use_e2e: bool = False,
    exclusion_percentage: int = None,
) -> "StoryGraph":
    from rasa.shared.core.training_data import loading
    from rasa.shared.core.training_data.structures import StoryGraph

    story_steps = await loading.load_data_from_resource(
        resource_name,
        domain,
        use_e2e=use_e2e,
        exclusion_percentage=exclusion_percentage,
    )
    return StoryGraph(story_steps)


async def extract_story_graph(
    resource_name: Text,
    domain: "Domain",
    use_e2e: bool = False,
    exclusion_percentage: Optional[int] = None,
) -> "StoryGraph":
    from rasa.shared.core.training_data.structures import StoryGraph
    import rasa.shared.core.training_data.loading as core_loading

    story_steps = await core_loading.load_data_from_resource(
        resource_name,
        domain,
        use_e2e=use_e2e,
        exclusion_percentage=exclusion_percentage,
    )
    return StoryGraph(story_steps)


async def load_data(
    resource_name: Union[Text, "TrainingDataImporter"],
    domain: "Domain",
    remove_duplicates: bool = True,
    unique_last_num_states: Optional[int] = None,
    augmentation_factor: int = 50,
    tracker_limit: Optional[int] = None,
    use_story_concatenation: bool = True,
    debug_plots: bool = False,
    exclusion_percentage: Optional[int] = None,
) -> List["TrackerWithCachedStates"]:
    """
    Load training data from a resource.

    Args:
        resource_name: resource to load the data from. either a path or an importer
        domain: domain used for loading
        remove_duplicates: should duplicated training examples be removed?
        unique_last_num_states: number of states in a conversation that make the
            a tracker unique (this is used to identify duplicates)
        augmentation_factor:
            by how much should the story training data be augmented
        tracker_limit:
            maximum number of trackers to generate during augmentation
        use_story_concatenation:
            should stories be concatenated when doing data augmentation
        debug_plots:
            generate debug plots during loading
        exclusion_percentage:
            how much data to exclude

    Returns:
        list of loaded trackers
    """
    from rasa.shared.core.generator import TrainingDataGenerator
    from rasa.importers.importer import TrainingDataImporter

    if resource_name:
        if isinstance(resource_name, TrainingDataImporter):
            graph = await resource_name.get_stories(
                exclusion_percentage=exclusion_percentage
            )
        else:
            graph = await extract_story_graph(
                resource_name, domain, exclusion_percentage=exclusion_percentage
            )

        g = TrainingDataGenerator(
            graph,
            domain,
            remove_duplicates,
            unique_last_num_states,
            augmentation_factor,
            tracker_limit,
            use_story_concatenation,
            debug_plots,
        )
        return g.generate()
    else:
        return []


def persist_data(trackers: List["DialogueStateTracker"], path: Text) -> None:
    """Dump a list of dialogue trackers in the story format to disk."""

    for t in trackers:
        t.export_stories_to_file(path)<|MERGE_RESOLUTION|>--- conflicted
+++ resolved
@@ -1,16 +1,10 @@
 from typing import Text, List, Optional, Union, TYPE_CHECKING
 
 if TYPE_CHECKING:
-<<<<<<< HEAD
-    from rasa.core.domain import Domain
-    from rasa.core.trackers import DialogueStateTracker
-    from rasa.core.training.generator import TrackerWithCachedStates
-    from rasa.core.training.structures import StoryGraph
-=======
     from rasa.shared.core.domain import Domain
     from rasa.shared.core.trackers import DialogueStateTracker
+    from rasa.shared.core.generator import TrackerWithCachedStates
     from rasa.shared.core.training_data.structures import StoryGraph
->>>>>>> 0c5cde9e
     from rasa.importers.importer import TrainingDataImporter
 
 
