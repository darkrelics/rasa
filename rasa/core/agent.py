--- conflicted
+++ resolved
@@ -32,17 +32,12 @@
 from rasa.core.processor import MessageProcessor
 from rasa.core.tracker_store import InMemoryTrackerStore, TrackerStore
 from rasa.core.trackers import DialogueStateTracker
-<<<<<<< HEAD
-from rasa.model import get_model_subdirectories, get_latest_model, unpack_model
-=======
-from rasa.core.utils import LockCounter
 from rasa.model import (
     get_model_subdirectories,
     get_latest_model,
     unpack_model,
     get_model,
 )
->>>>>>> 0d970a7e
 from rasa.nlu.utils import is_url
 from rasa.utils.common import update_sanic_log_level, set_log_level
 from rasa.utils.endpoints import EndpointConfig
