import abc
import logging
import re

from typing import Text, List, Dict, Any

from rasa.engine.graph import ExecutionContext, GraphComponent
from rasa.engine.storage.resource import Resource
from rasa.engine.storage.storage import ModelStorage
from rasa.shared.nlu.training_data.training_data import TrainingData
from rasa.shared.nlu.training_data.message import Message
from rasa.nlu.constants import TOKENS_NAMES, MESSAGE_ATTRIBUTES
from rasa.shared.nlu.constants import (
    INTENT,
    INTENT_RESPONSE_KEY,
    RESPONSE_IDENTIFIER_DELIMITER,
    ACTION_NAME,
)
from rasa.nlu.tokenizers._tokenizer import Tokenizer, Token

logger = logging.getLogger(__name__)


# This is a workaround around until we have all components migrated to `GraphComponent`.
Tokenizer = Tokenizer
Token = Token

    def __repr__(self) -> Text:
        return f"<Token object value='{self.text}' start={self.start} end={self.end} \
        at {hex(id(self))}>"


<<<<<<< HEAD
class Tokenizer(Component):
    """Base class for tokenizers."""

    def __init__(self, component_config: Dict[Text, Any] = None) -> None:
        """Construct a new tokenizer using the WhitespaceTokenizer framework."""
        super().__init__(component_config)
=======
class TokenizerGraphComponent(GraphComponent, abc.ABC):
    """Base class for tokenizers."""
>>>>>>> dc0af420

    def __init__(self, config: Dict[Text, Any]) -> None:
        """Construct a new tokenizer."""
        self._config = config
        # flag to check whether to split intents
        self.intent_tokenization_flag = config["intent_tokenization_flag"]
        # split symbol for intents
        self.intent_split_symbol = config["intent_split_symbol"]
        # token pattern to further split tokens
        token_pattern = config.get("token_pattern")
        self.token_pattern_regex = None
        if token_pattern:
            self.token_pattern_regex = re.compile(token_pattern)

    @classmethod
    def create(
        cls,
        config: Dict[Text, Any],
        model_storage: ModelStorage,
        resource: Resource,
        execution_context: ExecutionContext,
    ) -> GraphComponent:
        """Creates a new component (see parent class for full docstring)."""
        return cls(config)

    @abc.abstractmethod
    def tokenize(self, message: Message, attribute: Text) -> List[Token]:
        """Tokenizes the text of the provided attribute of the incoming message."""
        ...

    def process_training_data(self, training_data: TrainingData) -> TrainingData:
        """Tokenize all training data."""
        for example in training_data.training_examples:
            for attribute in MESSAGE_ATTRIBUTES:
                if (
                    example.get(attribute) is not None
                    and not example.get(attribute) == ""
                ):
                    if attribute in [INTENT, ACTION_NAME, INTENT_RESPONSE_KEY]:
                        tokens = self._split_name(example, attribute)
                    else:
                        tokens = self.tokenize(example, attribute)
                    example.set(TOKENS_NAMES[attribute], tokens)
        return training_data

    def process(self, messages: List[Message]) -> List[Message]:
        """Tokenize the incoming messages."""
        for message in messages:
            for attribute in MESSAGE_ATTRIBUTES:
                if isinstance(message.get(attribute), str):
                    if attribute in [
                        INTENT,
                        ACTION_NAME,
                        RESPONSE_IDENTIFIER_DELIMITER,
                    ]:
                        tokens = self._split_name(message, attribute)
                    else:
                        tokens = self.tokenize(message, attribute)

                    message.set(TOKENS_NAMES[attribute], tokens)
        return messages

    def _tokenize_on_split_symbol(self, text: Text) -> List[Text]:
        words = (
            text.split(self.intent_split_symbol)
            if self.intent_tokenization_flag
            else [text]
        )

        return words

    def _split_name(self, message: Message, attribute: Text = INTENT) -> List[Token]:
        text = message.get(attribute)

        # for INTENT_RESPONSE_KEY attribute,
        # first split by RESPONSE_IDENTIFIER_DELIMITER
        if attribute == INTENT_RESPONSE_KEY:
            intent, response_key = text.split(RESPONSE_IDENTIFIER_DELIMITER)
            words = self._tokenize_on_split_symbol(
                intent
            ) + self._tokenize_on_split_symbol(response_key)

        else:
            words = self._tokenize_on_split_symbol(text)

        return self._convert_words_to_tokens(words, text)

    def _apply_token_pattern(self, tokens: List[Token]) -> List[Token]:
        """Apply the token pattern to the given tokens.

        Args:
            tokens: list of tokens to split

        Returns:
            List of tokens.
        """
        if not self.token_pattern_regex:
            return tokens

        final_tokens = []
        for token in tokens:
            new_tokens = self.token_pattern_regex.findall(token.text)
            new_tokens = [t for t in new_tokens if t]

            if not new_tokens:
                final_tokens.append(token)

            running_offset = 0
            for new_token in new_tokens:
                word_offset = token.text.index(new_token, running_offset)
                word_len = len(new_token)
                running_offset = word_offset + word_len
                final_tokens.append(
                    Token(
                        new_token,
                        token.start + word_offset,
                        data=token.data,
                        lemma=token.lemma,
                    )
                )

        return final_tokens

    @staticmethod
    def _convert_words_to_tokens(words: List[Text], text: Text) -> List[Token]:
        running_offset = 0
        tokens = []

        for word in words:
            word_offset = text.index(word, running_offset)
            word_len = len(word)
            running_offset = word_offset + word_len
            tokens.append(Token(word, word_offset))

        return tokens<|MERGE_RESOLUTION|>--- conflicted
+++ resolved
@@ -30,17 +30,8 @@
         at {hex(id(self))}>"
 
 
-<<<<<<< HEAD
-class Tokenizer(Component):
-    """Base class for tokenizers."""
-
-    def __init__(self, component_config: Dict[Text, Any] = None) -> None:
-        """Construct a new tokenizer using the WhitespaceTokenizer framework."""
-        super().__init__(component_config)
-=======
 class TokenizerGraphComponent(GraphComponent, abc.ABC):
     """Base class for tokenizers."""
->>>>>>> dc0af420
 
     def __init__(self, config: Dict[Text, Any]) -> None:
         """Construct a new tokenizer."""
